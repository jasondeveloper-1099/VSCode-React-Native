{
	"name": "vscode-react-native",
	"version": "0.6.2",
	"lockfileVersion": 1,
	"requires": true,
	"dependencies": {
		"@gulp-sourcemaps/map-sources": {
			"version": "1.0.0",
			"resolved": "https://registry.npmjs.org/@gulp-sourcemaps/map-sources/-/map-sources-1.0.0.tgz",
			"integrity": "sha1-iQrnxdjId/bThIYCFazp1+yUW9o=",
			"dev": true,
			"requires": {
				"normalize-path": "2.1.1",
				"through2": "2.0.3"
			}
		},
		"@types/caseless": {
			"version": "0.12.1",
			"resolved": "https://registry.npmjs.org/@types/caseless/-/caseless-0.12.1.tgz",
			"integrity": "sha512-FhlMa34NHp9K5MY1Uz8yb+ZvuX0pnvn3jScRSNAb75KHGB8d3rEU6hqMs3Z2vjuytcMfRg6c5CHMc3wtYyD2/A=="
		},
		"@types/events": {
			"version": "1.1.0",
			"resolved": "https://registry.npmjs.org/@types/events/-/events-1.1.0.tgz",
			"integrity": "sha512-y3bR98mzYOo0pAZuiLari+cQyiKk3UXRuT45h1RjhfeCzqkjaVsfZJNaxdgtk7/3tzOm1ozLTqEqMP3VbI48jw==",
			"dev": true
		},
		"@types/fancy-log": {
			"version": "1.3.0",
			"resolved": "https://registry.npmjs.org/@types/fancy-log/-/fancy-log-1.3.0.tgz",
			"integrity": "sha512-mQjDxyOM1Cpocd+vm1kZBP7smwKZ4TNokFeds9LV7OZibmPJFEzY3+xZMrKfUdNT71lv8GoCPD6upKwHxubClw==",
			"dev": true
		},
		"@types/form-data": {
			"version": "2.2.1",
			"resolved": "https://registry.npmjs.org/@types/form-data/-/form-data-2.2.1.tgz",
			"integrity": "sha512-JAMFhOaHIciYVh8fb5/83nmuO/AHwmto+Hq7a9y8FzLDcC1KCU344XDOMEmahnrTFlHjgh4L0WJFczNIX2GxnQ==",
			"requires": {
				"@types/node": "6.0.101"
			}
		},
		"@types/glob": {
			"version": "5.0.35",
			"resolved": "https://registry.npmjs.org/@types/glob/-/glob-5.0.35.tgz",
			"integrity": "sha512-wc+VveszMLyMWFvXLkloixT4n0harUIVZjnpzztaZ0nKLuul7Z32iMt2fUFGAaZ4y1XWjFRMtCI5ewvyh4aIeg==",
			"dev": true,
			"requires": {
				"@types/events": "1.1.0",
				"@types/minimatch": "3.0.3",
				"@types/node": "6.0.101"
			}
		},
		"@types/lodash": {
			"version": "4.14.103",
			"resolved": "https://registry.npmjs.org/@types/lodash/-/lodash-4.14.103.tgz",
			"integrity": "sha512-j0pwz3L/3SCuovHaTxQ2B0fpLYKGsk8uooMxmkEmIw/62E3moCBEHh6KsWvTjxs8NdyfTdkLERslc/fDdLChlg==",
			"dev": true
		},
		"@types/minimatch": {
			"version": "3.0.3",
			"resolved": "https://registry.npmjs.org/@types/minimatch/-/minimatch-3.0.3.tgz",
			"integrity": "sha512-tHq6qdbT9U1IRSGf14CL0pUlULksvY9OZ+5eEgl1N7t+OA3tGvNpxJCzuKQlsNgCVwbAs670L1vcVQi8j9HjnA==",
			"dev": true
		},
		"@types/mkdirp": {
			"version": "0.5.2",
			"resolved": "https://registry.npmjs.org/@types/mkdirp/-/mkdirp-0.5.2.tgz",
			"integrity": "sha512-U5icWpv7YnZYGsN4/cmh3WD2onMY0aJIiTE6+51TwJCttdHvtCYmkBNOobHlXwrJRL0nkH9jH4kD+1FAdMN4Tg==",
			"dev": true,
			"requires": {
				"@types/node": "6.0.101"
			}
		},
		"@types/mocha": {
			"version": "2.2.48",
			"resolved": "https://registry.npmjs.org/@types/mocha/-/mocha-2.2.48.tgz",
			"integrity": "sha512-nlK/iyETgafGli8Zh9zJVCTicvU3iajSkRwOh3Hhiva598CMqNJ4NcVCGMTGKpGpTYj/9R8RLzS9NAykSSCqGw==",
			"dev": true
		},
		"@types/mock-fs": {
			"version": "3.6.30",
			"resolved": "https://registry.npmjs.org/@types/mock-fs/-/mock-fs-3.6.30.tgz",
			"integrity": "sha1-TYElQeh7I1dyYaWqlfcE3T0B5BA=",
			"dev": true,
			"requires": {
				"@types/node": "6.0.101"
			}
		},
		"@types/node": {
			"version": "6.0.101",
			"resolved": "https://registry.npmjs.org/@types/node/-/node-6.0.101.tgz",
			"integrity": "sha512-IQ7V3D6+kK1DArTqTBrnl3M+YgJZLw8ta8w3Q9xjR79HaJzMAoTbZ8TNzUTztrkCKPTqIstE2exdbs1FzsYLUw=="
		},
		"@types/open": {
			"version": "0.0.29",
			"resolved": "https://registry.npmjs.org/@types/open/-/open-0.0.29.tgz",
			"integrity": "sha1-PekQASZ0kJ2xTWCNH95E/6ep7Oo=",
			"dev": true
		},
		"@types/opener": {
			"version": "1.4.0",
			"resolved": "https://registry.npmjs.org/@types/opener/-/opener-1.4.0.tgz",
			"integrity": "sha1-eWf65Fz6v+H6JoUSsbME9aKxEn8=",
			"dev": true,
			"requires": {
				"@types/node": "6.0.101"
			}
		},
		"@types/qr-image": {
			"version": "3.2.1",
			"resolved": "https://registry.npmjs.org/@types/qr-image/-/qr-image-3.2.1.tgz",
			"integrity": "sha512-x8Jv9YUw0wPXviOwX1/QPcLWFv2M9dYAQwYKWs4pqzCcBMWrgjGlrPSpvc9T2YtKitJa/+BkGQnAUgphqdeoeA==",
			"dev": true,
			"requires": {
				"@types/node": "6.0.101"
			}
		},
		"@types/qs": {
			"version": "6.5.1",
			"resolved": "https://registry.npmjs.org/@types/qs/-/qs-6.5.1.tgz",
			"integrity": "sha512-mNhVdZHdtKHMMxbqzNK3RzkBcN1cux3AvuCYGTvjEIQT2uheH3eCAyYsbMbh2Bq8nXkeOWs1kyDiF7geWRFQ4Q==",
			"dev": true
		},
		"@types/request": {
			"version": "2.47.0",
			"resolved": "https://registry.npmjs.org/@types/request/-/request-2.47.0.tgz",
			"integrity": "sha512-/KXM5oev+nNCLIgBjkwbk8VqxmzI56woD4VUxn95O+YeQ8hJzcSmIZ1IN3WexiqBb6srzDo2bdMbsXxgXNkz5Q==",
			"requires": {
				"@types/caseless": "0.12.1",
				"@types/form-data": "2.2.1",
				"@types/node": "6.0.101",
				"@types/tough-cookie": "2.3.2"
			}
		},
		"@types/rx-core": {
			"version": "4.0.3",
			"resolved": "https://registry.npmjs.org/@types/rx-core/-/rx-core-4.0.3.tgz",
			"integrity": "sha1-CzNUsSOM7b4rdPYybxOdvHpZHWA=",
			"dev": true
		},
		"@types/rx-core-binding": {
			"version": "4.0.4",
			"resolved": "https://registry.npmjs.org/@types/rx-core-binding/-/rx-core-binding-4.0.4.tgz",
			"integrity": "sha512-5pkfxnC4w810LqBPUwP5bg7SFR/USwhMSaAeZQQbEHeBp57pjKXRlXmqpMrLJB4y1oglR/c2502853uN0I+DAQ==",
			"dev": true,
			"requires": {
				"@types/rx-core": "4.0.3"
			}
		},
		"@types/rx-lite": {
			"version": "4.0.4",
			"resolved": "https://registry.npmjs.org/@types/rx-lite/-/rx-lite-4.0.4.tgz",
			"integrity": "sha1-cQ6/idCi1ZbCEEfZGxJCvO9Rwws=",
			"dev": true,
			"requires": {
				"@types/rx-core": "4.0.3",
				"@types/rx-core-binding": "4.0.4"
			}
		},
		"@types/shelljs": {
			"version": "0.7.8",
			"resolved": "https://registry.npmjs.org/@types/shelljs/-/shelljs-0.7.8.tgz",
			"integrity": "sha512-M2giRw93PxKS7YjU6GZjtdV9HASdB7TWqizBXe4Ju7AqbKlWvTr0gNO92XH56D/gMxqD/jNHLNfC5hA34yGqrQ==",
			"dev": true,
			"requires": {
				"@types/glob": "5.0.35",
				"@types/node": "6.0.101"
			}
		},
		"@types/source-map": {
			"version": "0.5.2",
			"resolved": "https://registry.npmjs.org/@types/source-map/-/source-map-0.5.2.tgz",
			"integrity": "sha512-++w4WmMbk3dS3UeHGzAG+xJOSz5Xqtjys/TBkqG3qp3SeWE7Wwezqe5eB7B51cxUyh4PW7bwVotpsLdBK0D8cw==",
			"dev": true
		},
		"@types/source-map-support": {
			"version": "0.2.28",
			"resolved": "https://registry.npmjs.org/@types/source-map-support/-/source-map-support-0.2.28.tgz",
			"integrity": "sha1-zmSX36nJ+9IadTlVtKUdiZPXWd0=",
			"dev": true,
			"requires": {
				"@types/node": "6.0.101"
			}
		},
		"@types/tough-cookie": {
			"version": "2.3.2",
			"resolved": "https://registry.npmjs.org/@types/tough-cookie/-/tough-cookie-2.3.2.tgz",
			"integrity": "sha512-vOVmaruQG5EatOU/jM6yU2uCp3Lz6mK1P5Ztu4iJjfM4SVHU9XYktPUQtKlIXuahqXHdEyUarMrBEwg5Cwu+bA=="
		},
		"@types/uuid": {
			"version": "3.4.3",
			"resolved": "https://registry.npmjs.org/@types/uuid/-/uuid-3.4.3.tgz",
			"integrity": "sha512-5fRLCYhLtDb3hMWqQyH10qtF+Ud2JnNCXTCZ+9ktNdCcgslcuXkDTkFcJNk++MT29yDntDnlF1+jD+uVGumsbw==",
			"requires": {
				"@types/node": "6.0.101"
			}
		},
		"@types/websocket": {
			"version": "0.0.33",
			"resolved": "https://registry.npmjs.org/@types/websocket/-/websocket-0.0.33.tgz",
			"integrity": "sha1-4PVEYJabifRCny4eYL69lwyp/wE=",
			"dev": true,
			"requires": {
				"@types/node": "6.0.101"
			}
		},
		"@types/ws": {
			"version": "0.0.39",
			"resolved": "https://registry.npmjs.org/@types/ws/-/ws-0.0.39.tgz",
			"integrity": "sha1-0jhsNHXrZOVhE3okWk0dE7H2n9E=",
			"dev": true,
			"requires": {
				"@types/node": "6.0.101"
			}
		},
		"abbrev": {
			"version": "1.0.9",
			"resolved": "https://registry.npmjs.org/abbrev/-/abbrev-1.0.9.tgz",
			"integrity": "sha1-kbR5JYinc4wl813W9jdSovh3YTU=",
			"dev": true
		},
		"acorn": {
			"version": "4.0.13",
			"resolved": "https://registry.npmjs.org/acorn/-/acorn-4.0.13.tgz",
			"integrity": "sha1-EFSVrlNh1pe9GVyCUZLhrX8lN4c=",
			"dev": true
		},
		"ajv": {
			"version": "5.5.2",
			"resolved": "https://registry.npmjs.org/ajv/-/ajv-5.5.2.tgz",
			"integrity": "sha1-c7Xuyj+rZT49P5Qis0GtQiBdyWU=",
			"requires": {
				"co": "4.6.0",
				"fast-deep-equal": "1.0.0",
				"fast-json-stable-stringify": "2.0.0",
				"json-schema-traverse": "0.3.1"
			}
		},
		"align-text": {
			"version": "0.1.4",
			"resolved": "https://registry.npmjs.org/align-text/-/align-text-0.1.4.tgz",
			"integrity": "sha1-DNkKVhCT810KmSVsIrcGlDP60Rc=",
			"dev": true,
			"requires": {
				"kind-of": "3.2.2",
				"longest": "1.0.1",
				"repeat-string": "1.6.1"
			},
			"dependencies": {
				"kind-of": {
					"version": "3.2.2",
					"resolved": "https://registry.npmjs.org/kind-of/-/kind-of-3.2.2.tgz",
					"integrity": "sha1-MeohpzS6ubuw8yRm2JOupR5KPGQ=",
					"dev": true,
					"requires": {
						"is-buffer": "1.1.6"
					}
				}
			}
		},
		"amdefine": {
			"version": "1.0.1",
			"resolved": "https://registry.npmjs.org/amdefine/-/amdefine-1.0.1.tgz",
			"integrity": "sha1-SlKCrBZHKek2Gbz9OtFR+BfOkfU="
		},
		"ansi-colors": {
			"version": "1.0.1",
			"resolved": "https://registry.npmjs.org/ansi-colors/-/ansi-colors-1.0.1.tgz",
			"integrity": "sha512-yopkAU0ZD/WQ56Tms3xLn6jRuX3SyUMAVi0FdmDIbmmnHW3jHiI1sQFdUl3gfVddjnrsP3Y6ywFKvCRopvoVIA==",
			"dev": true,
			"requires": {
				"ansi-wrap": "0.1.0"
			}
		},
		"ansi-cyan": {
			"version": "0.1.1",
			"resolved": "https://registry.npmjs.org/ansi-cyan/-/ansi-cyan-0.1.1.tgz",
			"integrity": "sha1-U4rlKK+JgvKK4w2G8vF0VtJgmHM=",
			"dev": true,
			"requires": {
				"ansi-wrap": "0.1.0"
			}
		},
		"ansi-gray": {
			"version": "0.1.1",
			"resolved": "https://registry.npmjs.org/ansi-gray/-/ansi-gray-0.1.1.tgz",
			"integrity": "sha1-KWLPVOyXksSFEKPetSRDaGHvclE=",
			"dev": true,
			"requires": {
				"ansi-wrap": "0.1.0"
			}
		},
		"ansi-red": {
			"version": "0.1.1",
			"resolved": "https://registry.npmjs.org/ansi-red/-/ansi-red-0.1.1.tgz",
			"integrity": "sha1-jGOPnRCAgAo1PJwoyKgcpHBdlGw=",
			"dev": true,
			"requires": {
				"ansi-wrap": "0.1.0"
			}
		},
		"ansi-regex": {
			"version": "2.1.1",
			"resolved": "https://registry.npmjs.org/ansi-regex/-/ansi-regex-2.1.1.tgz",
			"integrity": "sha1-w7M6te42DYbg5ijwRorn7yfWVN8="
		},
		"ansi-styles": {
			"version": "3.2.0",
			"resolved": "https://registry.npmjs.org/ansi-styles/-/ansi-styles-3.2.0.tgz",
			"integrity": "sha512-NnSOmMEYtVR2JVMIGTzynRkkaxtiq1xnFBcdQD/DnNCYPoEPsVJhM98BDyaoNOQIi7p4okdi3E27eN7GQbsUug==",
			"requires": {
				"color-convert": "1.9.1"
			}
		},
		"ansi-wrap": {
			"version": "0.1.0",
			"resolved": "https://registry.npmjs.org/ansi-wrap/-/ansi-wrap-0.1.0.tgz",
			"integrity": "sha1-qCJQ3bABXponyoLoLqYDu/pF768=",
			"dev": true
		},
		"app-center-node-client": {
			"version": "file:src/extension/appcenter/lib/app-center-node-client",
			"requires": {
				"ms-rest": "2.3.0"
			},
			"dependencies": {
				"@types/node": {
					"version": "8.9.4",
					"bundled": true
				},
				"moment": {
					"version": "2.18.1",
					"bundled": true
				},
				"ms-rest": {
					"version": "2.3.0",
					"bundled": true,
					"requires": {
						"@types/node": "8.9.4",
						"@types/request": "2.47.0",
						"@types/uuid": "3.4.3",
						"duplexer": "0.1.1",
						"is-buffer": "1.1.6",
						"is-stream": "1.1.0",
						"moment": "2.18.1",
						"request": "2.83.0",
						"through": "2.3.8",
						"tunnel": "0.0.5",
						"uuid": "3.2.1"
					}
				}
			}
		},
		"applicationinsights": {
			"version": "0.15.6",
			"resolved": "https://registry.npmjs.org/applicationinsights/-/applicationinsights-0.15.6.tgz",
			"integrity": "sha1-IBoGgsBwT+S92aktCyy+NNKuWXI="
		},
		"archy": {
			"version": "1.0.0",
			"resolved": "https://registry.npmjs.org/archy/-/archy-1.0.0.tgz",
			"integrity": "sha1-+cjBN1fMHde8N5rHeyxipcKGjEA=",
			"dev": true
		},
		"argparse": {
			"version": "1.0.10",
			"resolved": "https://registry.npmjs.org/argparse/-/argparse-1.0.10.tgz",
			"integrity": "sha512-o5Roy6tNG4SL/FOkCAN6RzjiakZS25RLYFrcMttJqbdd8BWrnA+fGz57iN5Pb06pvBGvl5gQ0B48dJlslXvoTg==",
			"dev": true,
			"requires": {
				"sprintf-js": "1.0.3"
			}
		},
		"arr-diff": {
			"version": "4.0.0",
			"resolved": "https://registry.npmjs.org/arr-diff/-/arr-diff-4.0.0.tgz",
			"integrity": "sha1-1kYQdP6/7HHn4VI1dhoyml3HxSA=",
			"dev": true
		},
		"arr-flatten": {
			"version": "1.1.0",
			"resolved": "https://registry.npmjs.org/arr-flatten/-/arr-flatten-1.1.0.tgz",
			"integrity": "sha512-L3hKV5R/p5o81R7O02IGnwpDmkp6E982XhtbuwSe3O4qOtMMMtodicASA1Cny2U+aCXcNpml+m4dPsvsJ3jatg==",
			"dev": true
		},
		"arr-union": {
			"version": "3.1.0",
			"resolved": "https://registry.npmjs.org/arr-union/-/arr-union-3.1.0.tgz",
			"integrity": "sha1-45sJrqne+Gao8gbiiK9jkZuuOcQ=",
			"dev": true
		},
		"array-differ": {
			"version": "1.0.0",
			"resolved": "https://registry.npmjs.org/array-differ/-/array-differ-1.0.0.tgz",
			"integrity": "sha1-7/UuN1gknTO+QCuLuOVkuytdQDE=",
			"dev": true
		},
		"array-each": {
			"version": "1.0.1",
			"resolved": "https://registry.npmjs.org/array-each/-/array-each-1.0.1.tgz",
			"integrity": "sha1-p5SvDAWrF1KEbudTofIRoFugxE8=",
			"dev": true
		},
		"array-find-index": {
			"version": "1.0.2",
			"resolved": "https://registry.npmjs.org/array-find-index/-/array-find-index-1.0.2.tgz",
			"integrity": "sha1-3wEKoSh+Fku9pvlyOwqWoexBh6E=",
			"dev": true
		},
		"array-slice": {
			"version": "1.1.0",
			"resolved": "https://registry.npmjs.org/array-slice/-/array-slice-1.1.0.tgz",
			"integrity": "sha512-B1qMD3RBP7O8o0H2KbrXDyB0IccejMF15+87Lvlor12ONPRHP6gTjXMNkt/d3ZuOGbAe66hFmaCfECI24Ufp6w==",
			"dev": true
		},
		"array-union": {
			"version": "1.0.2",
			"resolved": "https://registry.npmjs.org/array-union/-/array-union-1.0.2.tgz",
			"integrity": "sha1-mjRBDk9OPaI96jdb5b5w8kd47Dk=",
			"dev": true,
			"requires": {
				"array-uniq": "1.0.3"
			}
		},
		"array-uniq": {
			"version": "1.0.3",
			"resolved": "https://registry.npmjs.org/array-uniq/-/array-uniq-1.0.3.tgz",
			"integrity": "sha1-r2rId6Jcx/dOBYiUdThY39sk/bY=",
			"dev": true
		},
		"array-unique": {
			"version": "0.3.2",
			"resolved": "https://registry.npmjs.org/array-unique/-/array-unique-0.3.2.tgz",
			"integrity": "sha1-qJS3XUvE9s1nnvMkSp/Y9Gri1Cg=",
			"dev": true
		},
		"arrify": {
			"version": "1.0.1",
			"resolved": "https://registry.npmjs.org/arrify/-/arrify-1.0.1.tgz",
			"integrity": "sha1-iYUI2iIm84DfkEcoRWhJwVAaSw0=",
			"dev": true
		},
		"asn1": {
			"version": "0.2.3",
			"resolved": "https://registry.npmjs.org/asn1/-/asn1-0.2.3.tgz",
			"integrity": "sha1-2sh4dxPJlmhJ/IGAd36+nB3fO4Y="
		},
		"assert-plus": {
			"version": "0.2.0",
			"resolved": "https://registry.npmjs.org/assert-plus/-/assert-plus-0.2.0.tgz",
			"integrity": "sha1-104bh+ev/A24qttwIfP+SBAasjQ="
		},
		"assign-symbols": {
			"version": "1.0.0",
			"resolved": "https://registry.npmjs.org/assign-symbols/-/assign-symbols-1.0.0.tgz",
			"integrity": "sha1-WWZ/QfrdTyDMvCu5a41Pf3jsA2c=",
			"dev": true
		},
		"async": {
			"version": "2.6.0",
			"resolved": "https://registry.npmjs.org/async/-/async-2.6.0.tgz",
			"integrity": "sha512-xAfGg1/NTLBBKlHFmnd7PlmUW9KhVQIUuSrYem9xzFUZy13ScvtyGGejaae9iAVRiRq9+Cx7DPFaAAhCpyxyPw==",
			"requires": {
				"lodash": "4.17.5"
			}
		},
		"async-limiter": {
			"version": "1.0.0",
			"resolved": "https://registry.npmjs.org/async-limiter/-/async-limiter-1.0.0.tgz",
			"integrity": "sha512-jp/uFnooOiO+L211eZOoSyzpOITMXx1rBITauYykG3BRYPu8h0UcxsPNB04RR5vo4Tyz3+ay17tR6JVf9qzYWg=="
		},
		"asynckit": {
			"version": "0.4.0",
			"resolved": "https://registry.npmjs.org/asynckit/-/asynckit-0.4.0.tgz",
			"integrity": "sha1-x57Zf380y48robyXkLzDZkdLS3k="
		},
		"atob": {
			"version": "2.0.3",
			"resolved": "https://registry.npmjs.org/atob/-/atob-2.0.3.tgz",
			"integrity": "sha1-GcenYEc3dEaPILLS0DNyrX1Mv10="
		},
		"aws-sign2": {
			"version": "0.6.0",
			"resolved": "https://registry.npmjs.org/aws-sign2/-/aws-sign2-0.6.0.tgz",
			"integrity": "sha1-FDQt0428yU0OW4fXY81jYSwOeU8="
		},
		"aws4": {
			"version": "1.6.0",
			"resolved": "https://registry.npmjs.org/aws4/-/aws4-1.6.0.tgz",
			"integrity": "sha1-g+9cqGCysy5KDe7e6MdxudtXRx4="
		},
		"babel-code-frame": {
			"version": "6.26.0",
			"resolved": "https://registry.npmjs.org/babel-code-frame/-/babel-code-frame-6.26.0.tgz",
			"integrity": "sha1-Y/1D99weO7fONZR9uP42mj9Yx0s=",
			"dev": true,
			"requires": {
				"chalk": "1.1.3",
				"esutils": "2.0.2",
				"js-tokens": "3.0.2"
			},
			"dependencies": {
				"ansi-styles": {
					"version": "2.2.1",
					"resolved": "https://registry.npmjs.org/ansi-styles/-/ansi-styles-2.2.1.tgz",
					"integrity": "sha1-tDLdM1i2NM914eRmQ2gkBTPB3b4=",
					"dev": true
				},
				"chalk": {
					"version": "1.1.3",
					"resolved": "https://registry.npmjs.org/chalk/-/chalk-1.1.3.tgz",
					"integrity": "sha1-qBFcVeSnAv5NFQq9OHKCKn4J/Jg=",
					"dev": true,
					"requires": {
						"ansi-styles": "2.2.1",
						"escape-string-regexp": "1.0.5",
						"has-ansi": "2.0.0",
						"strip-ansi": "3.0.1",
						"supports-color": "2.0.0"
					}
				},
				"supports-color": {
					"version": "2.0.0",
					"resolved": "https://registry.npmjs.org/supports-color/-/supports-color-2.0.0.tgz",
					"integrity": "sha1-U10EXOa2Nj+kARcIRimZXp3zJMc=",
					"dev": true
				}
			}
		},
		"babel-core": {
			"version": "6.26.0",
			"resolved": "https://registry.npmjs.org/babel-core/-/babel-core-6.26.0.tgz",
			"integrity": "sha1-rzL3izGm/O8RnIew/Y2XU/A6C7g=",
			"dev": true,
			"requires": {
				"babel-code-frame": "6.26.0",
				"babel-generator": "6.26.1",
				"babel-helpers": "6.24.1",
				"babel-messages": "6.23.0",
				"babel-register": "6.26.0",
				"babel-runtime": "6.26.0",
				"babel-template": "6.26.0",
				"babel-traverse": "6.26.0",
				"babel-types": "6.26.0",
				"babylon": "6.18.0",
				"convert-source-map": "1.5.1",
				"debug": "2.6.9",
				"json5": "0.5.1",
				"lodash": "4.17.5",
				"minimatch": "3.0.4",
				"path-is-absolute": "1.0.1",
				"private": "0.1.8",
				"slash": "1.0.0",
				"source-map": "0.5.7"
			},
			"dependencies": {
				"source-map": {
					"version": "0.5.7",
					"resolved": "https://registry.npmjs.org/source-map/-/source-map-0.5.7.tgz",
					"integrity": "sha1-igOdLRAh0i0eoUyA2OpGi6LvP8w=",
					"dev": true
				}
			}
		},
		"babel-generator": {
			"version": "6.26.1",
			"resolved": "https://registry.npmjs.org/babel-generator/-/babel-generator-6.26.1.tgz",
			"integrity": "sha512-HyfwY6ApZj7BYTcJURpM5tznulaBvyio7/0d4zFOeMPUmfxkCjHocCuoLa2SAGzBI8AREcH3eP3758F672DppA==",
			"dev": true,
			"requires": {
				"babel-messages": "6.23.0",
				"babel-runtime": "6.26.0",
				"babel-types": "6.26.0",
				"detect-indent": "4.0.0",
				"jsesc": "1.3.0",
				"lodash": "4.17.5",
				"source-map": "0.5.7",
				"trim-right": "1.0.1"
			},
			"dependencies": {
				"source-map": {
					"version": "0.5.7",
					"resolved": "https://registry.npmjs.org/source-map/-/source-map-0.5.7.tgz",
					"integrity": "sha1-igOdLRAh0i0eoUyA2OpGi6LvP8w=",
					"dev": true
				}
			}
		},
		"babel-helpers": {
			"version": "6.24.1",
			"resolved": "https://registry.npmjs.org/babel-helpers/-/babel-helpers-6.24.1.tgz",
			"integrity": "sha1-NHHenK7DiOXIUOWX5Yom3fN2ArI=",
			"dev": true,
			"requires": {
				"babel-runtime": "6.26.0",
				"babel-template": "6.26.0"
			}
		},
		"babel-messages": {
			"version": "6.23.0",
			"resolved": "https://registry.npmjs.org/babel-messages/-/babel-messages-6.23.0.tgz",
			"integrity": "sha1-8830cDhYA1sqKVHG7F7fbGLyYw4=",
			"dev": true,
			"requires": {
				"babel-runtime": "6.26.0"
			}
		},
		"babel-register": {
			"version": "6.26.0",
			"resolved": "https://registry.npmjs.org/babel-register/-/babel-register-6.26.0.tgz",
			"integrity": "sha1-btAhFz4vy0htestFxgCahW9kcHE=",
			"dev": true,
			"requires": {
				"babel-core": "6.26.0",
				"babel-runtime": "6.26.0",
				"core-js": "2.5.3",
				"home-or-tmp": "2.0.0",
				"lodash": "4.17.5",
				"mkdirp": "0.5.1",
				"source-map-support": "0.4.18"
			},
			"dependencies": {
				"core-js": {
					"version": "2.5.3",
					"resolved": "https://registry.npmjs.org/core-js/-/core-js-2.5.3.tgz",
					"integrity": "sha1-isw4NFgk8W2DZbfJtCWRaOjtYD4=",
					"dev": true
				}
			}
		},
		"babel-runtime": {
			"version": "6.26.0",
			"resolved": "https://registry.npmjs.org/babel-runtime/-/babel-runtime-6.26.0.tgz",
			"integrity": "sha1-llxwWGaOgrVde/4E/yM3vItWR/4=",
			"dev": true,
			"requires": {
				"core-js": "2.5.3",
				"regenerator-runtime": "0.11.1"
			},
			"dependencies": {
				"core-js": {
					"version": "2.5.3",
					"resolved": "https://registry.npmjs.org/core-js/-/core-js-2.5.3.tgz",
					"integrity": "sha1-isw4NFgk8W2DZbfJtCWRaOjtYD4=",
					"dev": true
				}
			}
		},
		"babel-template": {
			"version": "6.26.0",
			"resolved": "https://registry.npmjs.org/babel-template/-/babel-template-6.26.0.tgz",
			"integrity": "sha1-3gPi0WOWsGn0bdn/+FIfsaDjXgI=",
			"dev": true,
			"requires": {
				"babel-runtime": "6.26.0",
				"babel-traverse": "6.26.0",
				"babel-types": "6.26.0",
				"babylon": "6.18.0",
				"lodash": "4.17.5"
			}
		},
		"babel-traverse": {
			"version": "6.26.0",
			"resolved": "https://registry.npmjs.org/babel-traverse/-/babel-traverse-6.26.0.tgz",
			"integrity": "sha1-RqnL1+3MYsjlwGTi0tjQ9ANXZu4=",
			"dev": true,
			"requires": {
				"babel-code-frame": "6.26.0",
				"babel-messages": "6.23.0",
				"babel-runtime": "6.26.0",
				"babel-types": "6.26.0",
				"babylon": "6.18.0",
				"debug": "2.6.9",
				"globals": "9.18.0",
				"invariant": "2.2.2",
				"lodash": "4.17.5"
			}
		},
		"babel-types": {
			"version": "6.26.0",
			"resolved": "https://registry.npmjs.org/babel-types/-/babel-types-6.26.0.tgz",
			"integrity": "sha1-o7Bz+Uq0nrb6Vc1lInozQ4BjJJc=",
			"dev": true,
			"requires": {
				"babel-runtime": "6.26.0",
				"esutils": "2.0.2",
				"lodash": "4.17.5",
				"to-fast-properties": "1.0.3"
			}
		},
		"babylon": {
			"version": "6.18.0",
			"resolved": "https://registry.npmjs.org/babylon/-/babylon-6.18.0.tgz",
			"integrity": "sha512-q/UEjfGJ2Cm3oKV71DJz9d25TPnq5rhBVL2Q4fA5wcC3jcrdn7+SssEybFIxwAvvP+YCsCYNKughoF33GxgycQ==",
			"dev": true
		},
		"balanced-match": {
			"version": "1.0.0",
			"resolved": "https://registry.npmjs.org/balanced-match/-/balanced-match-1.0.0.tgz",
			"integrity": "sha1-ibTRmasr7kneFk6gK4nORi1xt2c="
		},
		"base": {
			"version": "0.11.2",
			"resolved": "https://registry.npmjs.org/base/-/base-0.11.2.tgz",
			"integrity": "sha512-5T6P4xPgpp0YDFvSWwEZ4NoE3aM4QBQXDzmVbraCkFj8zHM+mba8SyqB5DbZWyR7mYHo6Y7BdQo3MoA4m0TeQg==",
			"dev": true,
			"requires": {
				"cache-base": "1.0.1",
				"class-utils": "0.3.6",
				"component-emitter": "1.2.1",
				"define-property": "1.0.0",
				"isobject": "3.0.1",
				"mixin-deep": "1.3.1",
				"pascalcase": "0.1.1"
			}
		},
		"base64-js": {
			"version": "1.2.0",
			"resolved": "https://registry.npmjs.org/base64-js/-/base64-js-1.2.0.tgz",
			"integrity": "sha1-o5mS1yNYSBGYK+XikLtqU9hnAPE="
		},
		"base64url": {
			"version": "2.0.0",
			"resolved": "https://registry.npmjs.org/base64url/-/base64url-2.0.0.tgz",
			"integrity": "sha1-6sFuA+oUOO/5Qj1puqNiYu0fcLs="
		},
		"bcrypt-pbkdf": {
			"version": "1.0.1",
			"resolved": "https://registry.npmjs.org/bcrypt-pbkdf/-/bcrypt-pbkdf-1.0.1.tgz",
			"integrity": "sha1-Y7xdy2EzG5K8Bf1SiVPDNGKgb40=",
			"optional": true,
			"requires": {
				"tweetnacl": "0.14.5"
			}
		},
		"beeper": {
			"version": "1.1.1",
			"resolved": "https://registry.npmjs.org/beeper/-/beeper-1.1.1.tgz",
			"integrity": "sha1-5tXqjF2tABMEpwsiY4RH9pyy+Ak=",
			"dev": true
		},
		"bl": {
			"version": "1.1.2",
			"resolved": "https://registry.npmjs.org/bl/-/bl-1.1.2.tgz",
			"integrity": "sha1-/cqHGplxOqANGeO7ukHER4emU5g=",
			"requires": {
				"readable-stream": "2.0.6"
			}
		},
		"block-stream": {
			"version": "0.0.9",
			"resolved": "https://registry.npmjs.org/block-stream/-/block-stream-0.0.9.tgz",
			"integrity": "sha1-E+v+d4oDIFz+A3UUgeu0szAMEmo=",
			"dev": true,
			"requires": {
				"inherits": "2.0.3"
			}
		},
		"bluebird": {
			"version": "3.3.5",
			"resolved": "https://registry.npmjs.org/bluebird/-/bluebird-3.3.5.tgz",
			"integrity": "sha1-XudH8ce9lnZYtoOTZDCu51OVWjQ="
		},
		"boolbase": {
			"version": "1.0.0",
			"resolved": "https://registry.npmjs.org/boolbase/-/boolbase-1.0.0.tgz",
			"integrity": "sha1-aN/1++YMUes3cl6p4+0xDcwed24=",
			"dev": true
		},
		"boom": {
			"version": "2.10.1",
			"resolved": "https://registry.npmjs.org/boom/-/boom-2.10.1.tgz",
			"integrity": "sha1-OciRjO/1eZ+D+UkqhI9iWt0Mdm8=",
			"requires": {
				"hoek": "2.16.3"
			}
		},
		"brace-expansion": {
			"version": "1.1.11",
			"resolved": "https://registry.npmjs.org/brace-expansion/-/brace-expansion-1.1.11.tgz",
			"integrity": "sha512-iCuPHDFgrHX7H2vEI/5xpz07zSHB00TpugqhmYtVmMO6518mCuRMoOYFldEBl0g187ufozdaHgWKcYFb61qGiA==",
			"requires": {
				"balanced-match": "1.0.0",
				"concat-map": "0.0.1"
			}
		},
		"braces": {
			"version": "2.3.0",
			"resolved": "https://registry.npmjs.org/braces/-/braces-2.3.0.tgz",
			"integrity": "sha512-P4O8UQRdGiMLWSizsApmXVQDBS6KCt7dSexgLKBmH5Hr1CZq7vsnscFh8oR1sP1ab1Zj0uCHCEzZeV6SfUf3rA==",
			"dev": true,
			"requires": {
				"arr-flatten": "1.1.0",
				"array-unique": "0.3.2",
				"define-property": "1.0.0",
				"extend-shallow": "2.0.1",
				"fill-range": "4.0.0",
				"isobject": "3.0.1",
				"repeat-element": "1.1.2",
				"snapdragon": "0.8.1",
				"snapdragon-node": "2.1.1",
				"split-string": "3.1.0",
				"to-regex": "3.0.1"
			}
		},
		"browser-stdout": {
			"version": "1.3.0",
			"resolved": "https://registry.npmjs.org/browser-stdout/-/browser-stdout-1.3.0.tgz",
			"integrity": "sha1-81HTKWnTL6XXpVZxVCY9korjvR8=",
			"dev": true
		},
		"buffer-crc32": {
			"version": "0.2.13",
			"resolved": "https://registry.npmjs.org/buffer-crc32/-/buffer-crc32-0.2.13.tgz",
			"integrity": "sha1-DTM+PwDqxQqhRUq9MO+MKl2ackI="
		},
		"buffer-equal-constant-time": {
			"version": "1.0.1",
			"resolved": "https://registry.npmjs.org/buffer-equal-constant-time/-/buffer-equal-constant-time-1.0.1.tgz",
			"integrity": "sha1-+OcRMvf/5uAaXJaXpMbz5I1cyBk="
		},
		"builtin-modules": {
			"version": "1.1.1",
			"resolved": "https://registry.npmjs.org/builtin-modules/-/builtin-modules-1.1.1.tgz",
			"integrity": "sha1-Jw8HbFpywC9bZaR9+Uxf46J4iS8=",
			"dev": true
		},
		"cache-base": {
			"version": "1.0.1",
			"resolved": "https://registry.npmjs.org/cache-base/-/cache-base-1.0.1.tgz",
			"integrity": "sha512-AKcdTnFSWATd5/GCPRxr2ChwIJ85CeyrEyjRHlKxQ56d4XJMGym0uAiKn0xbLOGOl3+yRpOTi484dVCEc5AUzQ==",
			"dev": true,
			"requires": {
				"collection-visit": "1.0.0",
				"component-emitter": "1.2.1",
				"get-value": "2.0.6",
				"has-value": "1.0.0",
				"isobject": "3.0.1",
				"set-value": "2.0.0",
				"to-object-path": "0.3.0",
				"union-value": "1.0.0",
				"unset-value": "1.0.0"
			}
		},
		"camelcase": {
			"version": "1.2.1",
			"resolved": "https://registry.npmjs.org/camelcase/-/camelcase-1.2.1.tgz",
			"integrity": "sha1-m7UwTS4LVmmLLHWLCKPqqdqlijk=",
			"dev": true,
			"optional": true
		},
		"camelcase-keys": {
			"version": "2.1.0",
			"resolved": "https://registry.npmjs.org/camelcase-keys/-/camelcase-keys-2.1.0.tgz",
			"integrity": "sha1-MIvur/3ygRkFHvodkyITyRuPkuc=",
			"dev": true,
			"requires": {
				"camelcase": "2.1.1",
				"map-obj": "1.0.1"
			},
			"dependencies": {
				"camelcase": {
					"version": "2.1.1",
					"resolved": "https://registry.npmjs.org/camelcase/-/camelcase-2.1.1.tgz",
					"integrity": "sha1-fB0W1nmhu+WcoCys7PsBHiAfWh8=",
					"dev": true
				}
			}
		},
		"caseless": {
			"version": "0.11.0",
			"resolved": "https://registry.npmjs.org/caseless/-/caseless-0.11.0.tgz",
			"integrity": "sha1-cVuW6phBWTzDMGeSP17GDr2k99c="
		},
		"center-align": {
			"version": "0.1.3",
			"resolved": "https://registry.npmjs.org/center-align/-/center-align-0.1.3.tgz",
			"integrity": "sha1-qg0yYptu6XIgBBHL1EYckHvCt60=",
			"dev": true,
			"optional": true,
			"requires": {
				"align-text": "0.1.4",
				"lazy-cache": "1.0.4"
			},
			"dependencies": {
				"lazy-cache": {
					"version": "1.0.4",
					"resolved": "https://registry.npmjs.org/lazy-cache/-/lazy-cache-1.0.4.tgz",
					"integrity": "sha1-odePw6UEdMuAhF07O24dpJpEbo4=",
					"dev": true,
					"optional": true
				}
			}
		},
		"chalk": {
			"version": "2.3.1",
			"resolved": "https://registry.npmjs.org/chalk/-/chalk-2.3.1.tgz",
			"integrity": "sha512-QUU4ofkDoMIVO7hcx1iPTISs88wsO8jA92RQIm4JAwZvFGGAV2hSAA1NX7oVj2Ej2Q6NDTcRDjPTFrMCRZoJ6g==",
<<<<<<< HEAD
			"dev": true,
=======
>>>>>>> eb5e69ed
			"requires": {
				"ansi-styles": "3.2.0",
				"escape-string-regexp": "1.0.5",
				"supports-color": "5.2.0"
			}
		},
		"cheerio": {
			"version": "1.0.0-rc.2",
			"resolved": "https://registry.npmjs.org/cheerio/-/cheerio-1.0.0-rc.2.tgz",
			"integrity": "sha1-S59TqBsn5NXawxwP/Qz6A8xoMNs=",
			"dev": true,
			"requires": {
				"css-select": "1.2.0",
				"dom-serializer": "0.1.0",
				"entities": "1.1.1",
				"htmlparser2": "3.9.2",
				"lodash": "4.17.5",
				"parse5": "3.0.3"
			}
		},
		"class-utils": {
			"version": "0.3.6",
			"resolved": "https://registry.npmjs.org/class-utils/-/class-utils-0.3.6.tgz",
			"integrity": "sha512-qOhPa/Fj7s6TY8H8esGu5QNpMMQxz79h+urzrNYN6mn+9BnxlDGf5QZ+XeCDsxSjPqsSR56XOZOJmpeurnLMeg==",
			"dev": true,
			"requires": {
				"arr-union": "3.1.0",
				"define-property": "0.2.5",
				"isobject": "3.0.1",
				"static-extend": "0.1.2"
			},
			"dependencies": {
				"define-property": {
					"version": "0.2.5",
					"resolved": "https://registry.npmjs.org/define-property/-/define-property-0.2.5.tgz",
					"integrity": "sha1-w1se+RjsPJkPmlvFe+BKrOxcgRY=",
					"dev": true,
					"requires": {
						"is-descriptor": "0.1.6"
					}
				},
				"is-accessor-descriptor": {
					"version": "0.1.6",
					"resolved": "https://registry.npmjs.org/is-accessor-descriptor/-/is-accessor-descriptor-0.1.6.tgz",
					"integrity": "sha1-qeEss66Nh2cn7u84Q/igiXtcmNY=",
					"dev": true,
					"requires": {
						"kind-of": "3.2.2"
					},
					"dependencies": {
						"kind-of": {
							"version": "3.2.2",
							"resolved": "https://registry.npmjs.org/kind-of/-/kind-of-3.2.2.tgz",
							"integrity": "sha1-MeohpzS6ubuw8yRm2JOupR5KPGQ=",
							"dev": true,
							"requires": {
								"is-buffer": "1.1.6"
							}
						}
					}
				},
				"is-data-descriptor": {
					"version": "0.1.4",
					"resolved": "https://registry.npmjs.org/is-data-descriptor/-/is-data-descriptor-0.1.4.tgz",
					"integrity": "sha1-C17mSDiOLIYCgueT8YVv7D8wG1Y=",
					"dev": true,
					"requires": {
						"kind-of": "3.2.2"
					},
					"dependencies": {
						"kind-of": {
							"version": "3.2.2",
							"resolved": "https://registry.npmjs.org/kind-of/-/kind-of-3.2.2.tgz",
							"integrity": "sha1-MeohpzS6ubuw8yRm2JOupR5KPGQ=",
							"dev": true,
							"requires": {
								"is-buffer": "1.1.6"
							}
						}
					}
				},
				"is-descriptor": {
					"version": "0.1.6",
					"resolved": "https://registry.npmjs.org/is-descriptor/-/is-descriptor-0.1.6.tgz",
					"integrity": "sha512-avDYr0SB3DwO9zsMov0gKCESFYqCnE4hq/4z3TdUlukEy5t9C0YRq7HLrsN52NAcqXKaepeCD0n+B0arnVG3Hg==",
					"dev": true,
					"requires": {
						"is-accessor-descriptor": "0.1.6",
						"is-data-descriptor": "0.1.4",
						"kind-of": "5.1.0"
					}
				},
				"kind-of": {
					"version": "5.1.0",
					"resolved": "https://registry.npmjs.org/kind-of/-/kind-of-5.1.0.tgz",
					"integrity": "sha512-NGEErnH6F2vUuXDh+OlbcKW7/wOcfdRHaZ7VWtqCztfHri/++YKmP51OdWeGPuqCOba6kk2OTe5d02VmTB80Pw==",
					"dev": true
				}
			}
		},
		"cliui": {
			"version": "2.1.0",
			"resolved": "https://registry.npmjs.org/cliui/-/cliui-2.1.0.tgz",
			"integrity": "sha1-S0dXYP+AJkx2LDoXGQMukcf+oNE=",
			"dev": true,
			"optional": true,
			"requires": {
				"center-align": "0.1.3",
				"right-align": "0.1.3",
				"wordwrap": "0.0.2"
			},
			"dependencies": {
				"wordwrap": {
					"version": "0.0.2",
					"resolved": "https://registry.npmjs.org/wordwrap/-/wordwrap-0.0.2.tgz",
					"integrity": "sha1-t5Zpu0LstAn4PVg8rVLKF+qhZD8=",
					"dev": true,
					"optional": true
				}
			}
		},
		"clone": {
			"version": "1.0.3",
			"resolved": "https://registry.npmjs.org/clone/-/clone-1.0.3.tgz",
			"integrity": "sha1-KY1+IjFmD0DAA8LtMUDezz9TCF8=",
			"dev": true
		},
		"clone-buffer": {
			"version": "1.0.0",
			"resolved": "https://registry.npmjs.org/clone-buffer/-/clone-buffer-1.0.0.tgz",
			"integrity": "sha1-4+JbIHrE5wGvch4staFnksrD3Fg=",
			"dev": true
		},
		"clone-stats": {
			"version": "0.0.1",
			"resolved": "https://registry.npmjs.org/clone-stats/-/clone-stats-0.0.1.tgz",
			"integrity": "sha1-uI+UqCzzi4eR1YBG6kAprYjKmdE=",
			"dev": true
		},
		"cloneable-readable": {
			"version": "1.0.0",
			"resolved": "https://registry.npmjs.org/cloneable-readable/-/cloneable-readable-1.0.0.tgz",
			"integrity": "sha1-pikNQT8hemEjL5XkWP84QYz7ARc=",
			"dev": true,
			"requires": {
				"inherits": "2.0.3",
				"process-nextick-args": "1.0.7",
				"through2": "2.0.3"
			}
		},
		"co": {
			"version": "4.6.0",
			"resolved": "https://registry.npmjs.org/co/-/co-4.6.0.tgz",
			"integrity": "sha1-bqa989hTrlTMuOR7+gvz+QMfsYQ="
		},
<<<<<<< HEAD
=======
		"codepush-node-sdk": {
			"version": "file:src/extension/appcenter/lib/codepush-node-sdk/dist",
			"requires": {
				"chalk": "2.3.1",
				"crypto": "1.0.1",
				"date-fns": "1.29.0",
				"gradle-to-js": "1.0.1",
				"jsonwebtoken": "8.1.1",
				"jszip": "3.1.5",
				"lodash": "4.17.5",
				"mkdirp": "0.5.1",
				"node-noop": "1.0.0",
				"plist": "2.1.0",
				"properties": "1.2.1",
				"rimraf": "2.6.2",
				"semver": "5.5.0",
				"temp": "0.8.3",
				"which": "1.3.0",
				"xml2js": "0.4.19",
				"yazl": "2.4.3"
			},
			"dependencies": {
				"semver": {
					"version": "5.5.0",
					"bundled": true
				}
			}
		},
>>>>>>> eb5e69ed
		"collection-visit": {
			"version": "1.0.0",
			"resolved": "https://registry.npmjs.org/collection-visit/-/collection-visit-1.0.0.tgz",
			"integrity": "sha1-S8A3PBZLwykbTTaMgpzxqApZ3KA=",
			"dev": true,
			"requires": {
				"map-visit": "1.0.0",
				"object-visit": "1.0.1"
			}
		},
		"color-convert": {
			"version": "1.9.1",
			"resolved": "https://registry.npmjs.org/color-convert/-/color-convert-1.9.1.tgz",
			"integrity": "sha512-mjGanIiwQJskCC18rPR6OmrZ6fm2Lc7PeGFYwCmy5J34wC6F1PzdGL6xeMfmgicfYcNLGuVFA3WzXtIDCQSZxQ==",
			"requires": {
				"color-name": "1.1.3"
			}
		},
		"color-name": {
			"version": "1.1.3",
			"resolved": "https://registry.npmjs.org/color-name/-/color-name-1.1.3.tgz",
			"integrity": "sha1-p9BVi9icQveV3UIyj3QIMcpTvCU="
		},
		"color-support": {
			"version": "1.1.3",
			"resolved": "https://registry.npmjs.org/color-support/-/color-support-1.1.3.tgz",
			"integrity": "sha512-qiBjkpbMLO/HL68y+lh4q0/O1MZFj2RX6X/KmMa3+gJD3z+WwI1ZzDHysvqHGS3mP6mznPckpXmw1nI9cJjyRg==",
			"dev": true
		},
		"combined-stream": {
			"version": "1.0.6",
			"resolved": "https://registry.npmjs.org/combined-stream/-/combined-stream-1.0.6.tgz",
			"integrity": "sha1-cj599ugBrFYTETp+RFqbactjKBg=",
			"requires": {
				"delayed-stream": "1.0.0"
			}
		},
		"commander": {
			"version": "2.14.1",
			"resolved": "https://registry.npmjs.org/commander/-/commander-2.14.1.tgz",
			"integrity": "sha512-+YR16o3rK53SmWHU3rEM3tPAh2rwb1yPcQX5irVn7mb0gXbwuCCrnkbV5+PBfETdfg1vui07nM6PCG1zndcjQw=="
		},
		"component-emitter": {
			"version": "1.2.1",
			"resolved": "https://registry.npmjs.org/component-emitter/-/component-emitter-1.2.1.tgz",
			"integrity": "sha1-E3kY1teCg/ffemt8WmPhQOaUJeY=",
			"dev": true
		},
		"concat-map": {
			"version": "0.0.1",
			"resolved": "https://registry.npmjs.org/concat-map/-/concat-map-0.0.1.tgz",
			"integrity": "sha1-2Klr13/Wjfd5OnMDajug1UBdR3s="
		},
		"convert-source-map": {
			"version": "1.5.1",
			"resolved": "https://registry.npmjs.org/convert-source-map/-/convert-source-map-1.5.1.tgz",
			"integrity": "sha1-uCeAl7m8IpNl3lxiz1/K7YtVmeU=",
			"dev": true
		},
		"copy-descriptor": {
			"version": "0.1.1",
			"resolved": "https://registry.npmjs.org/copy-descriptor/-/copy-descriptor-0.1.1.tgz",
			"integrity": "sha1-Z29us8OZl8LuGsOpJP1hJHSPV40=",
			"dev": true
		},
		"core-js": {
			"version": "2.3.0",
			"resolved": "https://registry.npmjs.org/core-js/-/core-js-2.3.0.tgz",
			"integrity": "sha1-+rg/uwstjchfpjbEudNMdUIMbWU="
		},
		"core-util-is": {
			"version": "1.0.2",
			"resolved": "https://registry.npmjs.org/core-util-is/-/core-util-is-1.0.2.tgz",
			"integrity": "sha1-tf1UIgqivFq1eqtxQMlAdUUDwac="
		},
		"cryptiles": {
			"version": "2.0.5",
			"resolved": "https://registry.npmjs.org/cryptiles/-/cryptiles-2.0.5.tgz",
			"integrity": "sha1-O9/s3GCBR8HGcgL6KR59ylnqo7g=",
			"requires": {
				"boom": "2.10.1"
			}
		},
		"crypto": {
			"version": "1.0.1",
			"resolved": "https://registry.npmjs.org/crypto/-/crypto-1.0.1.tgz",
			"integrity": "sha512-VxBKmeNcqQdiUQUW2Tzq0t377b54N2bMtXO/qiLa+6eRRmmC4qT3D4OnTGoT/U6O9aklQ/jTwbOtRMTTY8G0Ig=="
		},
		"css": {
			"version": "2.2.1",
			"resolved": "https://registry.npmjs.org/css/-/css-2.2.1.tgz",
			"integrity": "sha1-c6TIHehdtmTU7mdPfUcIXjstVdw=",
			"dev": true,
			"requires": {
				"inherits": "2.0.3",
				"source-map": "0.1.43",
				"source-map-resolve": "0.3.1",
				"urix": "0.1.0"
			},
			"dependencies": {
				"atob": {
					"version": "1.1.3",
					"resolved": "https://registry.npmjs.org/atob/-/atob-1.1.3.tgz",
					"integrity": "sha1-lfE2KbEsOlGl0hWr3OKqnzL4B3M=",
					"dev": true
				},
				"source-map": {
					"version": "0.1.43",
					"resolved": "https://registry.npmjs.org/source-map/-/source-map-0.1.43.tgz",
					"integrity": "sha1-wkvBRspRfBRx9drL4lcbK3+eM0Y=",
					"dev": true,
					"requires": {
						"amdefine": "1.0.1"
					}
				},
				"source-map-resolve": {
					"version": "0.3.1",
					"resolved": "https://registry.npmjs.org/source-map-resolve/-/source-map-resolve-0.3.1.tgz",
					"integrity": "sha1-YQ9hIqRFuN1RU1oqcbeD38Ekh2E=",
					"dev": true,
					"requires": {
						"atob": "1.1.3",
						"resolve-url": "0.2.1",
						"source-map-url": "0.3.0",
						"urix": "0.1.0"
					}
				},
				"source-map-url": {
					"version": "0.3.0",
					"resolved": "https://registry.npmjs.org/source-map-url/-/source-map-url-0.3.0.tgz",
					"integrity": "sha1-fsrxO1e80J2opAxdJp2zN5nUqvk=",
					"dev": true
				}
			}
		},
		"css-select": {
			"version": "1.2.0",
			"resolved": "https://registry.npmjs.org/css-select/-/css-select-1.2.0.tgz",
			"integrity": "sha1-KzoRBTnFNV8c2NMUYj6HCxIeyFg=",
			"dev": true,
			"requires": {
				"boolbase": "1.0.0",
				"css-what": "2.1.0",
				"domutils": "1.5.1",
				"nth-check": "1.0.1"
			}
		},
		"css-what": {
			"version": "2.1.0",
			"resolved": "https://registry.npmjs.org/css-what/-/css-what-2.1.0.tgz",
			"integrity": "sha1-lGfQMsOM+u+58teVASUwYvh/ob0=",
			"dev": true
		},
		"currently-unhandled": {
			"version": "0.4.1",
			"resolved": "https://registry.npmjs.org/currently-unhandled/-/currently-unhandled-0.4.1.tgz",
			"integrity": "sha1-mI3zP+qxke95mmE2nddsF635V+o=",
			"dev": true,
			"requires": {
				"array-find-index": "1.0.2"
			}
		},
		"dargs": {
			"version": "5.1.0",
			"resolved": "https://registry.npmjs.org/dargs/-/dargs-5.1.0.tgz",
			"integrity": "sha1-7H6lDHhWTNNsnV7Bj2Yyn63ieCk=",
			"dev": true
		},
		"dashdash": {
			"version": "1.14.1",
			"resolved": "https://registry.npmjs.org/dashdash/-/dashdash-1.14.1.tgz",
			"integrity": "sha1-hTz6D3y+L+1d4gMmuN1YEDX24vA=",
			"requires": {
				"assert-plus": "1.0.0"
			},
			"dependencies": {
				"assert-plus": {
					"version": "1.0.0",
					"resolved": "https://registry.npmjs.org/assert-plus/-/assert-plus-1.0.0.tgz",
					"integrity": "sha1-8S4PPF13sLHN2RRpQuTpbB5N1SU="
				}
			}
		},
		"date-fns": {
			"version": "1.29.0",
			"resolved": "https://registry.npmjs.org/date-fns/-/date-fns-1.29.0.tgz",
			"integrity": "sha512-lbTXWZ6M20cWH8N9S6afb0SBm6tMk+uUg6z3MqHPKE9atmsY3kJkTm8vKe93izJ2B2+q5MV990sM2CHgtAZaOw=="
		},
		"dateformat": {
			"version": "2.2.0",
			"resolved": "https://registry.npmjs.org/dateformat/-/dateformat-2.2.0.tgz",
			"integrity": "sha1-QGXiATz5+5Ft39gu+1Bq1MZ2kGI=",
			"dev": true
		},
		"debug": {
			"version": "2.6.9",
			"resolved": "https://registry.npmjs.org/debug/-/debug-2.6.9.tgz",
			"integrity": "sha512-bC7ElrdJaJnPbAP+1EotYvqZsb3ecl5wi6Bfi6BJTUcNowp6cvspg0jXznRTKDjm/E7AdgFBVeAPVMNcKGsHMA==",
			"dev": true,
			"requires": {
				"ms": "2.0.0"
			},
			"dependencies": {
				"ms": {
					"version": "2.0.0",
					"resolved": "https://registry.npmjs.org/ms/-/ms-2.0.0.tgz",
					"integrity": "sha1-VgiurfwAvmwpAd9fmGF4jeDVl8g=",
					"dev": true
				}
			}
		},
		"debug-fabulous": {
			"version": "0.0.4",
			"resolved": "https://registry.npmjs.org/debug-fabulous/-/debug-fabulous-0.0.4.tgz",
			"integrity": "sha1-+gccXYdIRoVCSAdCHKSxawsaB2M=",
			"dev": true,
			"requires": {
				"debug": "2.6.9",
				"lazy-debug-legacy": "0.0.1",
				"object-assign": "4.1.0"
			},
			"dependencies": {
				"object-assign": {
					"version": "4.1.0",
					"resolved": "https://registry.npmjs.org/object-assign/-/object-assign-4.1.0.tgz",
					"integrity": "sha1-ejs9DpgGPUP0wD8uiubNUahog6A=",
					"dev": true
				}
			}
		},
		"decamelize": {
			"version": "1.2.0",
			"resolved": "https://registry.npmjs.org/decamelize/-/decamelize-1.2.0.tgz",
			"integrity": "sha1-9lNNFRSCabIDUue+4m9QH5oZEpA=",
			"dev": true
		},
		"decode-uri-component": {
			"version": "0.2.0",
			"resolved": "https://registry.npmjs.org/decode-uri-component/-/decode-uri-component-0.2.0.tgz",
			"integrity": "sha1-6zkTMzRYd1y4TNGh+uBiEGu4dUU="
		},
		"deep-assign": {
			"version": "2.0.0",
			"resolved": "https://registry.npmjs.org/deep-assign/-/deep-assign-2.0.0.tgz",
			"integrity": "sha1-6+BrHwfwja5ZdiDj3RYi83GhxXI=",
			"requires": {
				"is-obj": "1.0.1"
			}
		},
		"deep-is": {
			"version": "0.1.3",
			"resolved": "https://registry.npmjs.org/deep-is/-/deep-is-0.1.3.tgz",
			"integrity": "sha1-s2nW+128E+7PUk+RsHD+7cNXzzQ=",
			"dev": true
		},
		"defaults": {
			"version": "1.0.3",
			"resolved": "https://registry.npmjs.org/defaults/-/defaults-1.0.3.tgz",
			"integrity": "sha1-xlYFHpgX2f8I7YgUd/P+QBnz730=",
			"dev": true,
			"requires": {
				"clone": "1.0.3"
			}
		},
		"define-property": {
			"version": "1.0.0",
			"resolved": "https://registry.npmjs.org/define-property/-/define-property-1.0.0.tgz",
			"integrity": "sha1-dp66rz9KY6rTr56NMEybvnm/sOY=",
			"dev": true,
			"requires": {
				"is-descriptor": "1.0.2"
			}
		},
		"del": {
			"version": "2.2.2",
			"resolved": "https://registry.npmjs.org/del/-/del-2.2.2.tgz",
			"integrity": "sha1-wSyYHQZ4RshLyvhiz/kw2Qf/0ag=",
			"dev": true,
			"requires": {
				"globby": "5.0.0",
				"is-path-cwd": "1.0.0",
				"is-path-in-cwd": "1.0.0",
				"object-assign": "4.1.1",
				"pify": "2.3.0",
				"pinkie-promise": "2.0.1",
				"rimraf": "2.6.2"
			}
		},
		"delayed-stream": {
			"version": "1.0.0",
			"resolved": "https://registry.npmjs.org/delayed-stream/-/delayed-stream-1.0.0.tgz",
			"integrity": "sha1-3zrhmayt+31ECqrgsp4icrJOxhk="
		},
		"denodeify": {
			"version": "1.2.1",
			"resolved": "https://registry.npmjs.org/denodeify/-/denodeify-1.2.1.tgz",
			"integrity": "sha1-OjYof1A05pnnV3kBBSwubJQlFjE=",
			"dev": true
		},
		"deprecated": {
			"version": "0.0.1",
			"resolved": "https://registry.npmjs.org/deprecated/-/deprecated-0.0.1.tgz",
			"integrity": "sha1-+cmvVGSvoeepcUWKi97yqpTVuxk=",
			"dev": true
		},
		"detect-file": {
			"version": "1.0.0",
			"resolved": "https://registry.npmjs.org/detect-file/-/detect-file-1.0.0.tgz",
			"integrity": "sha1-8NZtA2cqglyxtzvbP+YjEMjlUrc=",
			"dev": true
		},
		"detect-indent": {
			"version": "4.0.0",
			"resolved": "https://registry.npmjs.org/detect-indent/-/detect-indent-4.0.0.tgz",
			"integrity": "sha1-920GQ1LN9Docts5hnE7jqUdd4gg=",
			"dev": true,
			"requires": {
				"repeating": "2.0.1"
			}
		},
		"detect-newline": {
			"version": "2.1.0",
			"resolved": "https://registry.npmjs.org/detect-newline/-/detect-newline-2.1.0.tgz",
			"integrity": "sha1-9B8cEL5LAOh7XxPaaAdZ8sW/0+I=",
			"dev": true
		},
		"diff": {
			"version": "3.2.0",
			"resolved": "https://registry.npmjs.org/diff/-/diff-3.2.0.tgz",
			"integrity": "sha1-yc45Okt8vQsFinJck98pkCeGj/k=",
			"dev": true
		},
		"dom-serializer": {
			"version": "0.1.0",
			"resolved": "https://registry.npmjs.org/dom-serializer/-/dom-serializer-0.1.0.tgz",
			"integrity": "sha1-BzxpdUbOB4DOI75KKOKT5AvDDII=",
			"dev": true,
			"requires": {
				"domelementtype": "1.1.3",
				"entities": "1.1.1"
			},
			"dependencies": {
				"domelementtype": {
					"version": "1.1.3",
					"resolved": "https://registry.npmjs.org/domelementtype/-/domelementtype-1.1.3.tgz",
					"integrity": "sha1-vSh3PiZCiBrsUVRJJCmcXNgiGFs=",
					"dev": true
				}
			}
		},
		"domelementtype": {
			"version": "1.3.0",
			"resolved": "https://registry.npmjs.org/domelementtype/-/domelementtype-1.3.0.tgz",
			"integrity": "sha1-sXrtguirWeUt2cGbF1bg/BhyBMI=",
			"dev": true
		},
		"domhandler": {
			"version": "2.4.1",
			"resolved": "https://registry.npmjs.org/domhandler/-/domhandler-2.4.1.tgz",
			"integrity": "sha1-iS5HAAqZvlW783dP/qBWHYh5wlk=",
			"dev": true,
			"requires": {
				"domelementtype": "1.3.0"
			}
		},
		"domutils": {
			"version": "1.5.1",
			"resolved": "https://registry.npmjs.org/domutils/-/domutils-1.5.1.tgz",
			"integrity": "sha1-3NhIiib1Y9YQeeSMn3t+Mjc2gs8=",
			"dev": true,
			"requires": {
				"dom-serializer": "0.1.0",
				"domelementtype": "1.3.0"
			}
		},
		"duplexer": {
			"version": "0.1.1",
			"resolved": "https://registry.npmjs.org/duplexer/-/duplexer-0.1.1.tgz",
			"integrity": "sha1-rOb/gIwc5mtX0ev5eXessCM0z8E="
		},
		"duplexer2": {
			"version": "0.0.2",
			"resolved": "https://registry.npmjs.org/duplexer2/-/duplexer2-0.0.2.tgz",
			"integrity": "sha1-xhTc9n4vsUmVqRcR5aYX6KYKMds=",
			"dev": true,
			"requires": {
				"readable-stream": "1.1.14"
			},
			"dependencies": {
				"isarray": {
					"version": "0.0.1",
					"resolved": "https://registry.npmjs.org/isarray/-/isarray-0.0.1.tgz",
					"integrity": "sha1-ihis/Kmo9Bd+Cav8YDiTmwXR7t8=",
					"dev": true
				},
				"readable-stream": {
					"version": "1.1.14",
					"resolved": "https://registry.npmjs.org/readable-stream/-/readable-stream-1.1.14.tgz",
					"integrity": "sha1-fPTFTvZI44EwhMY23SB54WbAgdk=",
					"dev": true,
					"requires": {
						"core-util-is": "1.0.2",
						"inherits": "2.0.3",
						"isarray": "0.0.1",
						"string_decoder": "0.10.31"
					}
				}
			}
		},
		"duplexify": {
			"version": "3.5.3",
			"resolved": "https://registry.npmjs.org/duplexify/-/duplexify-3.5.3.tgz",
			"integrity": "sha512-g8ID9OroF9hKt2POf8YLayy+9594PzmM3scI00/uBXocX3TWNgoB67hjzkFe9ITAbQOne/lLdBxHXvYUM4ZgGA==",
			"dev": true,
			"requires": {
				"end-of-stream": "1.4.1",
				"inherits": "2.0.3",
				"readable-stream": "2.0.6",
				"stream-shift": "1.0.0"
			},
			"dependencies": {
				"end-of-stream": {
					"version": "1.4.1",
					"resolved": "https://registry.npmjs.org/end-of-stream/-/end-of-stream-1.4.1.tgz",
					"integrity": "sha512-1MkrZNvWTKCaigbn+W15elq2BB/L22nqrSY5DKlo3X6+vclJm8Bb5djXJBmEX6fS3+zCh/F4VBK5Z2KxJt4s2Q==",
					"dev": true,
					"requires": {
						"once": "1.4.0"
					}
				}
			}
		},
		"ecc-jsbn": {
			"version": "0.1.1",
			"resolved": "https://registry.npmjs.org/ecc-jsbn/-/ecc-jsbn-0.1.1.tgz",
			"integrity": "sha1-D8c6ntXw1Tw4GTOYUj735UN3dQU=",
			"optional": true,
			"requires": {
				"jsbn": "0.1.1"
			}
		},
		"ecdsa-sig-formatter": {
			"version": "1.0.9",
			"resolved": "https://registry.npmjs.org/ecdsa-sig-formatter/-/ecdsa-sig-formatter-1.0.9.tgz",
			"integrity": "sha1-S8kmJ07Dtau1AW5+HWCSGsJisqE=",
			"requires": {
				"base64url": "2.0.0",
				"safe-buffer": "5.1.1"
			}
		},
		"end-of-stream": {
			"version": "0.1.5",
			"resolved": "https://registry.npmjs.org/end-of-stream/-/end-of-stream-0.1.5.tgz",
			"integrity": "sha1-jhdyBsPICDfYVjLouTWd/osvbq8=",
			"dev": true,
			"requires": {
				"once": "1.3.3"
			},
			"dependencies": {
				"once": {
					"version": "1.3.3",
					"resolved": "https://registry.npmjs.org/once/-/once-1.3.3.tgz",
					"integrity": "sha1-suJhVXzkwxTsgwTz+oJmPkKXyiA=",
					"dev": true,
					"requires": {
						"wrappy": "1.0.2"
					}
				}
			}
		},
		"entities": {
			"version": "1.1.1",
			"resolved": "https://registry.npmjs.org/entities/-/entities-1.1.1.tgz",
			"integrity": "sha1-blwtClYhtdra7O+AuQ7ftc13cvA=",
			"dev": true
		},
		"error-ex": {
			"version": "1.3.1",
			"resolved": "https://registry.npmjs.org/error-ex/-/error-ex-1.3.1.tgz",
			"integrity": "sha1-+FWobOYa3E6GIcPNoh56dhLDqNw=",
			"dev": true,
			"requires": {
				"is-arrayish": "0.2.1"
			}
		},
		"es6-promise": {
			"version": "3.0.2",
			"resolved": "https://registry.npmjs.org/es6-promise/-/es6-promise-3.0.2.tgz",
			"integrity": "sha1-AQ1YWEI6XxGJeWZfRkhqlcbuK7Y="
		},
		"escape-string-regexp": {
			"version": "1.0.5",
			"resolved": "https://registry.npmjs.org/escape-string-regexp/-/escape-string-regexp-1.0.5.tgz",
			"integrity": "sha1-G2HAViGQqN/2rjuyzwIAyhMLhtQ="
		},
		"escodegen": {
			"version": "1.8.1",
			"resolved": "https://registry.npmjs.org/escodegen/-/escodegen-1.8.1.tgz",
			"integrity": "sha1-WltTr0aTEQvrsIZ6o0MN07cKEBg=",
			"dev": true,
			"requires": {
				"esprima": "2.7.3",
				"estraverse": "1.9.3",
				"esutils": "2.0.2",
				"optionator": "0.8.2",
				"source-map": "0.2.0"
			},
			"dependencies": {
				"source-map": {
					"version": "0.2.0",
					"resolved": "https://registry.npmjs.org/source-map/-/source-map-0.2.0.tgz",
					"integrity": "sha1-2rc/vPwrqBm03gO9b26qSBZLP50=",
					"dev": true,
					"optional": true,
					"requires": {
						"amdefine": "1.0.1"
					}
				}
			}
		},
		"esprima": {
			"version": "2.7.3",
			"resolved": "https://registry.npmjs.org/esprima/-/esprima-2.7.3.tgz",
			"integrity": "sha1-luO3DVd59q1JzQMmc9HDEnZ7pYE=",
			"dev": true
		},
		"estraverse": {
			"version": "1.9.3",
			"resolved": "https://registry.npmjs.org/estraverse/-/estraverse-1.9.3.tgz",
			"integrity": "sha1-r2fy3JIlgkFZUJJgkaQAXSnJu0Q=",
			"dev": true
		},
		"esutils": {
			"version": "2.0.2",
			"resolved": "https://registry.npmjs.org/esutils/-/esutils-2.0.2.tgz",
			"integrity": "sha1-Cr9PHKpbyx96nYrMbepPqqBLrJs=",
			"dev": true
		},
		"event-stream": {
			"version": "3.3.4",
			"resolved": "https://registry.npmjs.org/event-stream/-/event-stream-3.3.4.tgz",
			"integrity": "sha1-SrTJoPWlTbkzi0w02Gv86PSzVXE=",
			"dev": true,
			"requires": {
				"duplexer": "0.1.1",
				"from": "0.1.7",
				"map-stream": "0.1.0",
				"pause-stream": "0.0.11",
				"split": "0.3.3",
				"stream-combiner": "0.0.4",
				"through": "2.3.8"
			}
		},
		"expand-brackets": {
			"version": "2.1.4",
			"resolved": "https://registry.npmjs.org/expand-brackets/-/expand-brackets-2.1.4.tgz",
			"integrity": "sha1-t3c14xXOMPa27/D4OwQVGiJEliI=",
			"dev": true,
			"requires": {
				"debug": "2.6.9",
				"define-property": "0.2.5",
				"extend-shallow": "2.0.1",
				"posix-character-classes": "0.1.1",
				"regex-not": "1.0.0",
				"snapdragon": "0.8.1",
				"to-regex": "3.0.1"
			},
			"dependencies": {
				"define-property": {
					"version": "0.2.5",
					"resolved": "https://registry.npmjs.org/define-property/-/define-property-0.2.5.tgz",
					"integrity": "sha1-w1se+RjsPJkPmlvFe+BKrOxcgRY=",
					"dev": true,
					"requires": {
						"is-descriptor": "0.1.6"
					}
				},
				"is-accessor-descriptor": {
					"version": "0.1.6",
					"resolved": "https://registry.npmjs.org/is-accessor-descriptor/-/is-accessor-descriptor-0.1.6.tgz",
					"integrity": "sha1-qeEss66Nh2cn7u84Q/igiXtcmNY=",
					"dev": true,
					"requires": {
						"kind-of": "3.2.2"
					},
					"dependencies": {
						"kind-of": {
							"version": "3.2.2",
							"resolved": "https://registry.npmjs.org/kind-of/-/kind-of-3.2.2.tgz",
							"integrity": "sha1-MeohpzS6ubuw8yRm2JOupR5KPGQ=",
							"dev": true,
							"requires": {
								"is-buffer": "1.1.6"
							}
						}
					}
				},
				"is-data-descriptor": {
					"version": "0.1.4",
					"resolved": "https://registry.npmjs.org/is-data-descriptor/-/is-data-descriptor-0.1.4.tgz",
					"integrity": "sha1-C17mSDiOLIYCgueT8YVv7D8wG1Y=",
					"dev": true,
					"requires": {
						"kind-of": "3.2.2"
					},
					"dependencies": {
						"kind-of": {
							"version": "3.2.2",
							"resolved": "https://registry.npmjs.org/kind-of/-/kind-of-3.2.2.tgz",
							"integrity": "sha1-MeohpzS6ubuw8yRm2JOupR5KPGQ=",
							"dev": true,
							"requires": {
								"is-buffer": "1.1.6"
							}
						}
					}
				},
				"is-descriptor": {
					"version": "0.1.6",
					"resolved": "https://registry.npmjs.org/is-descriptor/-/is-descriptor-0.1.6.tgz",
					"integrity": "sha512-avDYr0SB3DwO9zsMov0gKCESFYqCnE4hq/4z3TdUlukEy5t9C0YRq7HLrsN52NAcqXKaepeCD0n+B0arnVG3Hg==",
					"dev": true,
					"requires": {
						"is-accessor-descriptor": "0.1.6",
						"is-data-descriptor": "0.1.4",
						"kind-of": "5.1.0"
					}
				},
				"kind-of": {
					"version": "5.1.0",
					"resolved": "https://registry.npmjs.org/kind-of/-/kind-of-5.1.0.tgz",
					"integrity": "sha512-NGEErnH6F2vUuXDh+OlbcKW7/wOcfdRHaZ7VWtqCztfHri/++YKmP51OdWeGPuqCOba6kk2OTe5d02VmTB80Pw==",
					"dev": true
				}
			}
		},
		"expand-range": {
			"version": "1.8.2",
			"resolved": "https://registry.npmjs.org/expand-range/-/expand-range-1.8.2.tgz",
			"integrity": "sha1-opnv/TNf4nIeuujiV+x5ZE/IUzc=",
			"dev": true,
			"requires": {
				"fill-range": "2.2.3"
			},
			"dependencies": {
				"fill-range": {
					"version": "2.2.3",
					"resolved": "https://registry.npmjs.org/fill-range/-/fill-range-2.2.3.tgz",
					"integrity": "sha1-ULd9/X5Gm8dJJHCWNpn+eoSFpyM=",
					"dev": true,
					"requires": {
						"is-number": "2.1.0",
						"isobject": "2.1.0",
						"randomatic": "1.1.7",
						"repeat-element": "1.1.2",
						"repeat-string": "1.6.1"
					}
				},
				"is-number": {
					"version": "2.1.0",
					"resolved": "https://registry.npmjs.org/is-number/-/is-number-2.1.0.tgz",
					"integrity": "sha1-Afy7s5NGOlSPL0ZszhbezknbkI8=",
					"dev": true,
					"requires": {
						"kind-of": "3.2.2"
					}
				},
				"isobject": {
					"version": "2.1.0",
					"resolved": "https://registry.npmjs.org/isobject/-/isobject-2.1.0.tgz",
					"integrity": "sha1-8GVWEJaj8dou9GJy+BXIQNh+DIk=",
					"dev": true,
					"requires": {
						"isarray": "1.0.0"
					}
				},
				"kind-of": {
					"version": "3.2.2",
					"resolved": "https://registry.npmjs.org/kind-of/-/kind-of-3.2.2.tgz",
					"integrity": "sha1-MeohpzS6ubuw8yRm2JOupR5KPGQ=",
					"dev": true,
					"requires": {
						"is-buffer": "1.1.6"
					}
				}
			}
		},
		"expand-tilde": {
			"version": "2.0.2",
			"resolved": "https://registry.npmjs.org/expand-tilde/-/expand-tilde-2.0.2.tgz",
			"integrity": "sha1-l+gBqgUt8CRU3kawK/YhZCzchQI=",
			"dev": true,
			"requires": {
				"homedir-polyfill": "1.0.1"
			}
		},
		"extend": {
			"version": "3.0.1",
			"resolved": "https://registry.npmjs.org/extend/-/extend-3.0.1.tgz",
			"integrity": "sha1-p1Xqe8Gt/MWjHOfnYtuq3F5jZEQ="
		},
		"extend-shallow": {
			"version": "2.0.1",
			"resolved": "https://registry.npmjs.org/extend-shallow/-/extend-shallow-2.0.1.tgz",
			"integrity": "sha1-Ua99YUrZqfYQ6huvu5idaxxWiQ8=",
			"dev": true,
			"requires": {
				"is-extendable": "0.1.1"
			}
		},
		"extglob": {
			"version": "2.0.4",
			"resolved": "https://registry.npmjs.org/extglob/-/extglob-2.0.4.tgz",
			"integrity": "sha512-Nmb6QXkELsuBr24CJSkilo6UHHgbekK5UiZgfE6UHD3Eb27YC6oD+bhcT+tJ6cl8dmsgdQxnWlcry8ksBIBLpw==",
			"dev": true,
			"requires": {
				"array-unique": "0.3.2",
				"define-property": "1.0.0",
				"expand-brackets": "2.1.4",
				"extend-shallow": "2.0.1",
				"fragment-cache": "0.2.1",
				"regex-not": "1.0.0",
				"snapdragon": "0.8.1",
				"to-regex": "3.0.1"
			}
		},
		"extract-opts": {
			"version": "2.2.0",
			"resolved": "https://registry.npmjs.org/extract-opts/-/extract-opts-2.2.0.tgz",
			"integrity": "sha1-H6KOunNSxttID4hc63GkaBC+bX0=",
			"requires": {
				"typechecker": "2.0.8"
			}
		},
		"extsprintf": {
			"version": "1.3.0",
			"resolved": "https://registry.npmjs.org/extsprintf/-/extsprintf-1.3.0.tgz",
			"integrity": "sha1-lpGEQOMEGnpBT4xS48V06zw+HgU="
		},
		"fancy-log": {
			"version": "1.3.2",
			"resolved": "https://registry.npmjs.org/fancy-log/-/fancy-log-1.3.2.tgz",
			"integrity": "sha1-9BEl49hPLn2JpD0G2VjI94vha+E=",
			"dev": true,
			"requires": {
				"ansi-gray": "0.1.1",
				"color-support": "1.1.3",
				"time-stamp": "1.1.0"
			}
		},
		"fast-deep-equal": {
			"version": "1.0.0",
			"resolved": "https://registry.npmjs.org/fast-deep-equal/-/fast-deep-equal-1.0.0.tgz",
			"integrity": "sha1-liVqO8l1WV6zbYLpkp0GDYk0Of8="
		},
		"fast-json-stable-stringify": {
			"version": "2.0.0",
			"resolved": "https://registry.npmjs.org/fast-json-stable-stringify/-/fast-json-stable-stringify-2.0.0.tgz",
			"integrity": "sha1-1RQsDK7msRifh9OnYREGT4bIu/I="
		},
		"fast-levenshtein": {
			"version": "2.0.6",
			"resolved": "https://registry.npmjs.org/fast-levenshtein/-/fast-levenshtein-2.0.6.tgz",
			"integrity": "sha1-PYpcZog6FqMMqGQ+hR8Zuqd5eRc=",
			"dev": true
		},
		"fd-slicer": {
			"version": "1.0.1",
			"resolved": "https://registry.npmjs.org/fd-slicer/-/fd-slicer-1.0.1.tgz",
			"integrity": "sha1-i1vL2ewyfFBBv5qwI/1nUPEXfmU=",
			"dev": true,
			"requires": {
				"pend": "1.2.0"
			}
		},
		"filename-regex": {
			"version": "2.0.1",
			"resolved": "https://registry.npmjs.org/filename-regex/-/filename-regex-2.0.1.tgz",
			"integrity": "sha1-wcS5vuPglyXdsQa3XB4wH+LxiyY=",
			"dev": true
		},
		"fill-range": {
			"version": "4.0.0",
			"resolved": "https://registry.npmjs.org/fill-range/-/fill-range-4.0.0.tgz",
			"integrity": "sha1-1USBHUKPmOsGpj3EAtJAPDKMOPc=",
			"dev": true,
			"requires": {
				"extend-shallow": "2.0.1",
				"is-number": "3.0.0",
				"repeat-string": "1.6.1",
				"to-regex-range": "2.1.1"
			}
		},
		"find-index": {
			"version": "0.1.1",
			"resolved": "https://registry.npmjs.org/find-index/-/find-index-0.1.1.tgz",
			"integrity": "sha1-Z101iyyjiS15Whq0cjL4tuLg3eQ=",
			"dev": true
		},
		"find-up": {
			"version": "1.1.2",
			"resolved": "https://registry.npmjs.org/find-up/-/find-up-1.1.2.tgz",
			"integrity": "sha1-ay6YIrGizgpgq2TWEOzK1TyyTQ8=",
			"dev": true,
			"requires": {
				"path-exists": "2.1.0",
				"pinkie-promise": "2.0.1"
			}
		},
		"findup-sync": {
			"version": "2.0.0",
			"resolved": "https://registry.npmjs.org/findup-sync/-/findup-sync-2.0.0.tgz",
			"integrity": "sha1-kyaxSIwi0aYIhlCoaQGy2akKLLw=",
			"dev": true,
			"requires": {
				"detect-file": "1.0.0",
				"is-glob": "3.1.0",
				"micromatch": "3.1.5",
				"resolve-dir": "1.0.1"
			}
		},
		"fined": {
			"version": "1.1.0",
			"resolved": "https://registry.npmjs.org/fined/-/fined-1.1.0.tgz",
			"integrity": "sha1-s33IRLdqL15wgeiE98CuNE8VNHY=",
			"dev": true,
			"requires": {
				"expand-tilde": "2.0.2",
				"is-plain-object": "2.0.4",
				"object.defaults": "1.1.0",
				"object.pick": "1.3.0",
				"parse-filepath": "1.0.2"
			}
		},
		"first-chunk-stream": {
			"version": "1.0.0",
			"resolved": "https://registry.npmjs.org/first-chunk-stream/-/first-chunk-stream-1.0.0.tgz",
			"integrity": "sha1-Wb+1DNkF9g18OUzT2ayqtOatk04=",
			"dev": true
		},
		"flagged-respawn": {
			"version": "1.0.0",
			"resolved": "https://registry.npmjs.org/flagged-respawn/-/flagged-respawn-1.0.0.tgz",
			"integrity": "sha1-Tnmumy6zi/hrO7Vr8+ClaqX8q9c=",
			"dev": true
		},
		"flatten-source-map": {
			"version": "0.0.2",
			"resolved": "https://registry.npmjs.org/flatten-source-map/-/flatten-source-map-0.0.2.tgz",
			"integrity": "sha1-yNWvAxTrZHbc2HyPHsj+sqZ+8D0=",
			"requires": {
				"source-map": "0.1.43"
			},
			"dependencies": {
				"source-map": {
					"version": "0.1.43",
					"resolved": "https://registry.npmjs.org/source-map/-/source-map-0.1.43.tgz",
					"integrity": "sha1-wkvBRspRfBRx9drL4lcbK3+eM0Y=",
					"requires": {
						"amdefine": "1.0.1"
					}
				}
			}
		},
		"for-in": {
			"version": "1.0.2",
			"resolved": "https://registry.npmjs.org/for-in/-/for-in-1.0.2.tgz",
			"integrity": "sha1-gQaNKVqBQuwKxybG4iAMMPttXoA=",
			"dev": true
		},
		"for-own": {
			"version": "1.0.0",
			"resolved": "https://registry.npmjs.org/for-own/-/for-own-1.0.0.tgz",
			"integrity": "sha1-xjMy9BXO3EsE2/5wz4NklMU8tEs=",
			"dev": true,
			"requires": {
				"for-in": "1.0.2"
			}
		},
		"forever-agent": {
			"version": "0.6.1",
			"resolved": "https://registry.npmjs.org/forever-agent/-/forever-agent-0.6.1.tgz",
			"integrity": "sha1-+8cfDEGt6zf5bFd60e1C2P2sypE="
		},
		"form-data": {
			"version": "1.0.1",
			"resolved": "https://registry.npmjs.org/form-data/-/form-data-1.0.1.tgz",
			"integrity": "sha1-rjFduaSQf6BlUCMEpm13M0de43w=",
			"requires": {
				"async": "2.6.0",
				"combined-stream": "1.0.6",
				"mime-types": "2.1.17"
			}
		},
		"formatio": {
			"version": "1.1.1",
			"resolved": "https://registry.npmjs.org/formatio/-/formatio-1.1.1.tgz",
			"integrity": "sha1-XtPM1jZVEJc4NGXZlhmRAOhhYek=",
			"dev": true,
			"requires": {
				"samsam": "1.1.2"
			}
		},
		"fragment-cache": {
			"version": "0.2.1",
			"resolved": "https://registry.npmjs.org/fragment-cache/-/fragment-cache-0.2.1.tgz",
			"integrity": "sha1-QpD60n8T6Jvn8zeZxrxaCr//DRk=",
			"dev": true,
			"requires": {
				"map-cache": "0.2.2"
			}
		},
		"from": {
			"version": "0.1.7",
			"resolved": "https://registry.npmjs.org/from/-/from-0.1.7.tgz",
			"integrity": "sha1-g8YK/Fi5xWmXAH7Rp2izqzA6RP4=",
			"dev": true
		},
		"fs.realpath": {
			"version": "1.0.0",
			"resolved": "https://registry.npmjs.org/fs.realpath/-/fs.realpath-1.0.0.tgz",
			"integrity": "sha1-FQStJSMVjKpA20onh8sBQRmU6k8="
		},
		"fstream": {
			"version": "1.0.11",
			"resolved": "https://registry.npmjs.org/fstream/-/fstream-1.0.11.tgz",
			"integrity": "sha1-XB+x8RdHcRTwYyoOtLcbPLD9MXE=",
			"dev": true,
			"requires": {
				"graceful-fs": "4.1.11",
				"inherits": "2.0.3",
				"mkdirp": "0.5.1",
				"rimraf": "2.6.2"
			},
			"dependencies": {
				"graceful-fs": {
					"version": "4.1.11",
					"resolved": "https://registry.npmjs.org/graceful-fs/-/graceful-fs-4.1.11.tgz",
					"integrity": "sha1-Dovf5NHduIVNZOBOp8AOKgJuVlg=",
					"dev": true
				}
			}
		},
		"gaze": {
			"version": "0.5.2",
			"resolved": "https://registry.npmjs.org/gaze/-/gaze-0.5.2.tgz",
			"integrity": "sha1-QLcJU30k0dRXZ9takIaJ3+aaxE8=",
			"dev": true,
			"requires": {
				"globule": "0.1.0"
			}
		},
		"generate-function": {
			"version": "2.0.0",
			"resolved": "https://registry.npmjs.org/generate-function/-/generate-function-2.0.0.tgz",
			"integrity": "sha1-aFj+fAlpt9TpCTM3ZHrHn2DfvnQ="
		},
		"generate-object-property": {
			"version": "1.2.0",
			"resolved": "https://registry.npmjs.org/generate-object-property/-/generate-object-property-1.2.0.tgz",
			"integrity": "sha1-nA4cQDCM6AT0eDYYuTf6iPmdUNA=",
			"requires": {
				"is-property": "1.0.2"
			}
		},
		"get-stdin": {
			"version": "4.0.1",
			"resolved": "https://registry.npmjs.org/get-stdin/-/get-stdin-4.0.1.tgz",
			"integrity": "sha1-uWjGsKBDhDJJAui/Gl3zJXmkUP4=",
			"dev": true
		},
		"get-value": {
			"version": "2.0.6",
			"resolved": "https://registry.npmjs.org/get-value/-/get-value-2.0.6.tgz",
			"integrity": "sha1-3BXKHGcjh8p2vTesCjlbogQqLCg=",
			"dev": true
		},
		"getpass": {
			"version": "0.1.7",
			"resolved": "https://registry.npmjs.org/getpass/-/getpass-0.1.7.tgz",
			"integrity": "sha1-Xv+OPmhNVprkyysSgmBOi6YhSfo=",
			"requires": {
				"assert-plus": "1.0.0"
			},
			"dependencies": {
				"assert-plus": {
					"version": "1.0.0",
					"resolved": "https://registry.npmjs.org/assert-plus/-/assert-plus-1.0.0.tgz",
					"integrity": "sha1-8S4PPF13sLHN2RRpQuTpbB5N1SU="
				}
			}
		},
		"glob": {
			"version": "7.1.2",
			"resolved": "https://registry.npmjs.org/glob/-/glob-7.1.2.tgz",
			"integrity": "sha512-MJTUg1kjuLeQCJ+ccE4Vpa6kKVXkPYJ2mOCQyUuKLcLQsdrMCpBPUi8qVE6+YuaJkozeA9NusTAw3hLr8Xe5EQ==",
			"requires": {
				"fs.realpath": "1.0.0",
				"inflight": "1.0.6",
				"inherits": "2.0.3",
				"minimatch": "3.0.4",
				"once": "1.4.0",
				"path-is-absolute": "1.0.1"
			}
		},
		"glob-base": {
			"version": "0.3.0",
			"resolved": "https://registry.npmjs.org/glob-base/-/glob-base-0.3.0.tgz",
			"integrity": "sha1-27Fk9iIbHAscz4Kuoyi0l98Oo8Q=",
			"dev": true,
			"requires": {
				"glob-parent": "2.0.0",
				"is-glob": "2.0.1"
			},
			"dependencies": {
				"glob-parent": {
					"version": "2.0.0",
					"resolved": "https://registry.npmjs.org/glob-parent/-/glob-parent-2.0.0.tgz",
					"integrity": "sha1-gTg9ctsFT8zPUzbaqQLxgvbtuyg=",
					"dev": true,
					"requires": {
						"is-glob": "2.0.1"
					}
				},
				"is-extglob": {
					"version": "1.0.0",
					"resolved": "https://registry.npmjs.org/is-extglob/-/is-extglob-1.0.0.tgz",
					"integrity": "sha1-rEaBd8SUNAWgkvyPKXYMb/xiBsA=",
					"dev": true
				},
				"is-glob": {
					"version": "2.0.1",
					"resolved": "https://registry.npmjs.org/is-glob/-/is-glob-2.0.1.tgz",
					"integrity": "sha1-0Jb5JqPe1WAPP9/ZEZjLCIjC2GM=",
					"dev": true,
					"requires": {
						"is-extglob": "1.0.0"
					}
				}
			}
		},
		"glob-parent": {
			"version": "3.1.0",
			"resolved": "https://registry.npmjs.org/glob-parent/-/glob-parent-3.1.0.tgz",
			"integrity": "sha1-nmr2KZ2NO9K9QEMIMr0RPfkGxa4=",
			"dev": true,
			"requires": {
				"is-glob": "3.1.0",
				"path-dirname": "1.0.2"
			}
		},
		"glob-stream": {
			"version": "3.1.18",
			"resolved": "https://registry.npmjs.org/glob-stream/-/glob-stream-3.1.18.tgz",
			"integrity": "sha1-kXCl8St5Awb9/lmPMT+PeVT9FDs=",
			"dev": true,
			"requires": {
				"glob": "4.5.3",
				"glob2base": "0.0.12",
				"minimatch": "2.0.10",
				"ordered-read-streams": "0.1.0",
				"through2": "0.6.5",
				"unique-stream": "1.0.0"
			},
			"dependencies": {
				"glob": {
					"version": "4.5.3",
					"resolved": "https://registry.npmjs.org/glob/-/glob-4.5.3.tgz",
					"integrity": "sha1-xstz0yJsHv7wTePFbQEvAzd+4V8=",
					"dev": true,
					"requires": {
						"inflight": "1.0.6",
						"inherits": "2.0.3",
						"minimatch": "2.0.10",
						"once": "1.4.0"
					}
				},
				"isarray": {
					"version": "0.0.1",
					"resolved": "https://registry.npmjs.org/isarray/-/isarray-0.0.1.tgz",
					"integrity": "sha1-ihis/Kmo9Bd+Cav8YDiTmwXR7t8=",
					"dev": true
				},
				"minimatch": {
					"version": "2.0.10",
					"resolved": "https://registry.npmjs.org/minimatch/-/minimatch-2.0.10.tgz",
					"integrity": "sha1-jQh8OcazjAAbl/ynzm0OHoCvusc=",
					"dev": true,
					"requires": {
						"brace-expansion": "1.1.11"
					}
				},
				"readable-stream": {
					"version": "1.0.34",
					"resolved": "https://registry.npmjs.org/readable-stream/-/readable-stream-1.0.34.tgz",
					"integrity": "sha1-Elgg40vIQtLyqq+v5MKRbuMsFXw=",
					"dev": true,
					"requires": {
						"core-util-is": "1.0.2",
						"inherits": "2.0.3",
						"isarray": "0.0.1",
						"string_decoder": "0.10.31"
					}
				},
				"through2": {
					"version": "0.6.5",
					"resolved": "https://registry.npmjs.org/through2/-/through2-0.6.5.tgz",
					"integrity": "sha1-QaucZ7KdVyCQcUEOHXp6lozTrUg=",
					"dev": true,
					"requires": {
						"readable-stream": "1.0.34",
						"xtend": "4.0.1"
					}
				}
			}
		},
		"glob-watcher": {
			"version": "0.0.6",
			"resolved": "https://registry.npmjs.org/glob-watcher/-/glob-watcher-0.0.6.tgz",
			"integrity": "sha1-uVtKjfdLOcgymLDAXJeLTZo7cQs=",
			"dev": true,
			"requires": {
				"gaze": "0.5.2"
			}
		},
		"glob2base": {
			"version": "0.0.12",
			"resolved": "https://registry.npmjs.org/glob2base/-/glob2base-0.0.12.tgz",
			"integrity": "sha1-nUGbPijxLoOjYhZKJ3BVkiycDVY=",
			"dev": true,
			"requires": {
				"find-index": "0.1.1"
			}
		},
		"global-modules": {
			"version": "1.0.0",
			"resolved": "https://registry.npmjs.org/global-modules/-/global-modules-1.0.0.tgz",
			"integrity": "sha512-sKzpEkf11GpOFuw0Zzjzmt4B4UZwjOcG757PPvrfhxcLFbq0wpsgpOqxpxtxFiCG4DtG93M6XRVbF2oGdev7bg==",
			"dev": true,
			"requires": {
				"global-prefix": "1.0.2",
				"is-windows": "1.0.2",
				"resolve-dir": "1.0.1"
			}
		},
		"global-prefix": {
			"version": "1.0.2",
			"resolved": "https://registry.npmjs.org/global-prefix/-/global-prefix-1.0.2.tgz",
			"integrity": "sha1-2/dDxsFJklk8ZVVoy2btMsASLr4=",
			"dev": true,
			"requires": {
				"expand-tilde": "2.0.2",
				"homedir-polyfill": "1.0.1",
				"ini": "1.3.5",
				"is-windows": "1.0.2",
				"which": "1.3.0"
			}
		},
		"globals": {
			"version": "9.18.0",
			"resolved": "https://registry.npmjs.org/globals/-/globals-9.18.0.tgz",
			"integrity": "sha512-S0nG3CLEQiY/ILxqtztTWH/3iRRdyBLw6KMDxnKMchrtbj2OFmehVh0WUCfW3DUrIgx/qFrJPICrq4Z4sTR9UQ==",
			"dev": true
		},
		"globby": {
			"version": "5.0.0",
			"resolved": "https://registry.npmjs.org/globby/-/globby-5.0.0.tgz",
			"integrity": "sha1-69hGZ8oNuzMLmbz8aOrCvFQ3Dg0=",
			"dev": true,
			"requires": {
				"array-union": "1.0.2",
				"arrify": "1.0.1",
				"glob": "7.1.2",
				"object-assign": "4.1.1",
				"pify": "2.3.0",
				"pinkie-promise": "2.0.1"
			}
		},
		"globule": {
			"version": "0.1.0",
			"resolved": "https://registry.npmjs.org/globule/-/globule-0.1.0.tgz",
			"integrity": "sha1-2cjt3h2nnRJaFRt5UzuXhnY0auU=",
			"dev": true,
			"requires": {
				"glob": "3.1.21",
				"lodash": "1.0.2",
				"minimatch": "0.2.14"
			},
			"dependencies": {
				"glob": {
					"version": "3.1.21",
					"resolved": "https://registry.npmjs.org/glob/-/glob-3.1.21.tgz",
					"integrity": "sha1-0p4KBV3qUTj00H7UDomC6DwgZs0=",
					"dev": true,
					"requires": {
						"graceful-fs": "1.2.3",
						"inherits": "1.0.2",
						"minimatch": "0.2.14"
					}
				},
				"graceful-fs": {
					"version": "1.2.3",
					"resolved": "https://registry.npmjs.org/graceful-fs/-/graceful-fs-1.2.3.tgz",
					"integrity": "sha1-FaSAaldUfLLS2/J/QuiajDRRs2Q=",
					"dev": true
				},
				"inherits": {
					"version": "1.0.2",
					"resolved": "https://registry.npmjs.org/inherits/-/inherits-1.0.2.tgz",
					"integrity": "sha1-ykMJ2t7mtUzAuNJH6NfHoJdb3Js=",
					"dev": true
				},
				"lodash": {
					"version": "1.0.2",
					"resolved": "https://registry.npmjs.org/lodash/-/lodash-1.0.2.tgz",
					"integrity": "sha1-j1dWDIO1n8JwvT1WG2kAQ0MOJVE=",
					"dev": true
				},
				"minimatch": {
					"version": "0.2.14",
					"resolved": "https://registry.npmjs.org/minimatch/-/minimatch-0.2.14.tgz",
					"integrity": "sha1-x054BXT2PG+aCQ6Q775u9TpqdWo=",
					"dev": true,
					"requires": {
						"lru-cache": "2.7.3",
						"sigmund": "1.0.1"
					}
				}
			}
		},
		"glogg": {
			"version": "1.0.1",
			"resolved": "https://registry.npmjs.org/glogg/-/glogg-1.0.1.tgz",
			"integrity": "sha512-ynYqXLoluBKf9XGR1gA59yEJisIL7YHEH4xr3ZziHB5/yl4qWfaK8Js9jGe6gBGCSCKVqiyO30WnRZADvemUNw==",
			"dev": true,
			"requires": {
				"sparkles": "1.0.0"
			}
		},
		"graceful-fs": {
			"version": "3.0.11",
			"resolved": "https://registry.npmjs.org/graceful-fs/-/graceful-fs-3.0.11.tgz",
			"integrity": "sha1-dhPHeKGv6mLyXGMKCG1/Osu92Bg=",
			"dev": true,
			"requires": {
				"natives": "1.1.1"
			}
		},
		"graceful-readlink": {
			"version": "1.0.1",
			"resolved": "https://registry.npmjs.org/graceful-readlink/-/graceful-readlink-1.0.1.tgz",
			"integrity": "sha1-TK+tdrxi8C+gObL5Tpo906ORpyU=",
			"dev": true
		},
		"gradle-to-js": {
			"version": "1.0.1",
			"resolved": "https://registry.npmjs.org/gradle-to-js/-/gradle-to-js-1.0.1.tgz",
			"integrity": "sha1-VXmcRoyw7OFsnRJ86d752lLPxlI=",
			"requires": {
				"bluebird": "3.3.5",
				"deep-assign": "2.0.0"
			}
		},
		"growl": {
			"version": "1.9.2",
			"resolved": "https://registry.npmjs.org/growl/-/growl-1.9.2.tgz",
			"integrity": "sha1-Dqd0NxXbjY3ixe3hd14bRayFwC8=",
			"dev": true
		},
		"gulp": {
			"version": "3.9.1",
			"resolved": "https://registry.npmjs.org/gulp/-/gulp-3.9.1.tgz",
			"integrity": "sha1-VxzkWSjdQK9lFPxAEYZgFsE4RbQ=",
			"dev": true,
			"requires": {
				"archy": "1.0.0",
				"chalk": "1.1.3",
				"deprecated": "0.0.1",
				"gulp-util": "3.0.8",
				"interpret": "1.1.0",
				"liftoff": "2.5.0",
				"minimist": "1.2.0",
				"orchestrator": "0.3.8",
				"pretty-hrtime": "1.0.3",
				"semver": "4.3.6",
				"tildify": "1.2.0",
				"v8flags": "2.1.1",
				"vinyl-fs": "0.3.14"
			},
			"dependencies": {
				"ansi-styles": {
					"version": "2.2.1",
					"resolved": "https://registry.npmjs.org/ansi-styles/-/ansi-styles-2.2.1.tgz",
					"integrity": "sha1-tDLdM1i2NM914eRmQ2gkBTPB3b4=",
					"dev": true
				},
				"chalk": {
					"version": "1.1.3",
					"resolved": "https://registry.npmjs.org/chalk/-/chalk-1.1.3.tgz",
					"integrity": "sha1-qBFcVeSnAv5NFQq9OHKCKn4J/Jg=",
					"dev": true,
					"requires": {
						"ansi-styles": "2.2.1",
						"escape-string-regexp": "1.0.5",
						"has-ansi": "2.0.0",
						"strip-ansi": "3.0.1",
						"supports-color": "2.0.0"
					}
				},
				"semver": {
					"version": "4.3.6",
					"resolved": "https://registry.npmjs.org/semver/-/semver-4.3.6.tgz",
					"integrity": "sha1-MAvG4OhjdPe6YQaLWx7NV/xlMto=",
					"dev": true
				},
				"supports-color": {
					"version": "2.0.0",
					"resolved": "https://registry.npmjs.org/supports-color/-/supports-color-2.0.0.tgz",
					"integrity": "sha1-U10EXOa2Nj+kARcIRimZXp3zJMc=",
					"dev": true
				}
			}
		},
		"gulp-chmod": {
			"version": "2.0.0",
			"resolved": "https://registry.npmjs.org/gulp-chmod/-/gulp-chmod-2.0.0.tgz",
			"integrity": "sha1-AMOQuSigeZslGsz2MaoJ4BzGKZw=",
			"dev": true,
			"requires": {
				"deep-assign": "1.0.0",
				"stat-mode": "0.2.2",
				"through2": "2.0.3"
			},
			"dependencies": {
				"deep-assign": {
					"version": "1.0.0",
					"resolved": "https://registry.npmjs.org/deep-assign/-/deep-assign-1.0.0.tgz",
					"integrity": "sha1-sJJ0O+hCfcYh6gBnzex+cN0Z83s=",
					"dev": true,
					"requires": {
						"is-obj": "1.0.1"
					}
				}
			}
		},
		"gulp-filter": {
			"version": "5.1.0",
			"resolved": "https://registry.npmjs.org/gulp-filter/-/gulp-filter-5.1.0.tgz",
			"integrity": "sha1-oF4Rr/sHz33PQafeHLe2OsN4PnM=",
			"dev": true,
			"requires": {
				"multimatch": "2.1.0",
				"plugin-error": "0.1.2",
				"streamfilter": "1.0.7"
			}
		},
		"gulp-gunzip": {
			"version": "1.0.0",
			"resolved": "https://registry.npmjs.org/gulp-gunzip/-/gulp-gunzip-1.0.0.tgz",
			"integrity": "sha1-FbdBFF6Dqcb1CIYkG1fMWHHxUak=",
			"dev": true,
			"requires": {
				"through2": "0.6.5",
				"vinyl": "0.4.6"
			},
			"dependencies": {
				"clone": {
					"version": "0.2.0",
					"resolved": "https://registry.npmjs.org/clone/-/clone-0.2.0.tgz",
					"integrity": "sha1-xhJqkK1Pctv1rNskPMN3JP6T/B8=",
					"dev": true
				},
				"isarray": {
					"version": "0.0.1",
					"resolved": "https://registry.npmjs.org/isarray/-/isarray-0.0.1.tgz",
					"integrity": "sha1-ihis/Kmo9Bd+Cav8YDiTmwXR7t8=",
					"dev": true
				},
				"readable-stream": {
					"version": "1.0.34",
					"resolved": "https://registry.npmjs.org/readable-stream/-/readable-stream-1.0.34.tgz",
					"integrity": "sha1-Elgg40vIQtLyqq+v5MKRbuMsFXw=",
					"dev": true,
					"requires": {
						"core-util-is": "1.0.2",
						"inherits": "2.0.3",
						"isarray": "0.0.1",
						"string_decoder": "0.10.31"
					}
				},
				"through2": {
					"version": "0.6.5",
					"resolved": "https://registry.npmjs.org/through2/-/through2-0.6.5.tgz",
					"integrity": "sha1-QaucZ7KdVyCQcUEOHXp6lozTrUg=",
					"dev": true,
					"requires": {
						"readable-stream": "1.0.34",
						"xtend": "4.0.1"
					}
				},
				"vinyl": {
					"version": "0.4.6",
					"resolved": "https://registry.npmjs.org/vinyl/-/vinyl-0.4.6.tgz",
					"integrity": "sha1-LzVsh6VQolVGHza76ypbqL94SEc=",
					"dev": true,
					"requires": {
						"clone": "0.2.0",
						"clone-stats": "0.0.1"
					}
				}
			}
		},
		"gulp-install": {
			"version": "1.1.0",
			"resolved": "https://registry.npmjs.org/gulp-install/-/gulp-install-1.1.0.tgz",
			"integrity": "sha1-k4a0bLRmm0cle2rfTj6i6DySiho=",
			"dev": true,
			"requires": {
				"dargs": "5.1.0",
				"gulp-util": "3.0.8",
				"lodash.groupby": "4.6.0",
				"p-queue": "1.2.0",
				"through2": "2.0.3",
				"which": "1.3.0"
			}
		},
		"gulp-istanbul": {
			"version": "1.1.3",
			"resolved": "https://registry.npmjs.org/gulp-istanbul/-/gulp-istanbul-1.1.3.tgz",
			"integrity": "sha512-uMLSdqPDnBAV/B9rNyOgVMgrVC1tPbe+5GH6P13UOyxbRDT/w4sKYHWftPMA8j9om+NFvfeRlqpDXL2fixFWNA==",
			"dev": true,
			"requires": {
				"istanbul": "0.4.5",
				"istanbul-threshold-checker": "0.2.1",
				"lodash": "4.17.5",
				"plugin-error": "0.1.2",
				"through2": "2.0.3",
				"vinyl-sourcemaps-apply": "0.2.1"
			}
		},
		"gulp-mocha": {
			"version": "3.0.1",
			"resolved": "https://registry.npmjs.org/gulp-mocha/-/gulp-mocha-3.0.1.tgz",
			"integrity": "sha1-qwyiw5QDcYF03drXUOY6Yb4X4EE=",
			"dev": true,
			"requires": {
				"gulp-util": "3.0.8",
				"mocha": "3.5.3",
				"plur": "2.1.2",
				"req-cwd": "1.0.1",
				"temp": "0.8.3",
				"through": "2.3.8"
			}
		},
		"gulp-preprocess": {
			"version": "2.0.0",
			"resolved": "https://registry.npmjs.org/gulp-preprocess/-/gulp-preprocess-2.0.0.tgz",
			"integrity": "sha1-Bnv2pOG3A9e0XtIEfOfofVl00kE=",
			"dev": true,
			"requires": {
				"lodash": "3.10.1",
				"map-stream": "0.1.0",
				"preprocess": "3.1.0"
			},
			"dependencies": {
				"lodash": {
					"version": "3.10.1",
					"resolved": "https://registry.npmjs.org/lodash/-/lodash-3.10.1.tgz",
					"integrity": "sha1-W/Rejkm6QYnhfUgnid/RW9FAt7Y=",
					"dev": true
				}
			}
		},
		"gulp-remote-src": {
			"version": "0.4.3",
			"resolved": "https://registry.npmjs.org/gulp-remote-src/-/gulp-remote-src-0.4.3.tgz",
			"integrity": "sha1-VyjP1kNDPdSEXd7wlp8PlxoqtKE=",
			"dev": true,
			"requires": {
				"event-stream": "3.3.4",
				"node.extend": "1.1.6",
				"request": "2.79.0",
				"through2": "2.0.3",
				"vinyl": "2.0.2"
			},
			"dependencies": {
				"clone-stats": {
					"version": "1.0.0",
					"resolved": "https://registry.npmjs.org/clone-stats/-/clone-stats-1.0.0.tgz",
					"integrity": "sha1-s3gt/4u1R04Yuba/D9/ngvh3doA=",
					"dev": true
				},
				"form-data": {
					"version": "2.1.4",
					"resolved": "https://registry.npmjs.org/form-data/-/form-data-2.1.4.tgz",
					"integrity": "sha1-M8GDrPGTJ27KqYFDpp6Uv+4XUNE=",
					"dev": true,
					"requires": {
						"asynckit": "0.4.0",
						"combined-stream": "1.0.6",
						"mime-types": "2.1.17"
					}
				},
				"qs": {
					"version": "6.3.2",
					"resolved": "https://registry.npmjs.org/qs/-/qs-6.3.2.tgz",
					"integrity": "sha1-51vV9uJoEioqDgvaYwslUMFmUCw=",
					"dev": true
				},
				"replace-ext": {
					"version": "1.0.0",
					"resolved": "https://registry.npmjs.org/replace-ext/-/replace-ext-1.0.0.tgz",
					"integrity": "sha1-3mMSg3P8v3w8z6TeWkgMRaZ5WOs=",
					"dev": true
				},
				"request": {
					"version": "2.79.0",
					"resolved": "https://registry.npmjs.org/request/-/request-2.79.0.tgz",
					"integrity": "sha1-Tf5b9r6LjNw3/Pk+BLZVd3InEN4=",
					"dev": true,
					"requires": {
						"aws-sign2": "0.6.0",
						"aws4": "1.6.0",
						"caseless": "0.11.0",
						"combined-stream": "1.0.6",
						"extend": "3.0.1",
						"forever-agent": "0.6.1",
						"form-data": "2.1.4",
						"har-validator": "2.0.6",
						"hawk": "3.1.3",
						"http-signature": "1.1.1",
						"is-typedarray": "1.0.0",
						"isstream": "0.1.2",
						"json-stringify-safe": "5.0.1",
						"mime-types": "2.1.17",
						"oauth-sign": "0.8.2",
						"qs": "6.3.2",
						"stringstream": "0.0.5",
						"tough-cookie": "2.3.3",
						"tunnel-agent": "0.4.3",
						"uuid": "3.2.1"
					}
				},
				"vinyl": {
					"version": "2.0.2",
					"resolved": "https://registry.npmjs.org/vinyl/-/vinyl-2.0.2.tgz",
					"integrity": "sha1-CjcT2NTpIhxY8QyhbAEWyeJe2nw=",
					"dev": true,
					"requires": {
						"clone": "1.0.3",
						"clone-buffer": "1.0.0",
						"clone-stats": "1.0.0",
						"cloneable-readable": "1.0.0",
						"is-stream": "1.1.0",
						"remove-trailing-separator": "1.1.0",
						"replace-ext": "1.0.0"
					}
				}
			}
		},
		"gulp-sourcemaps": {
			"version": "1.12.1",
			"resolved": "https://registry.npmjs.org/gulp-sourcemaps/-/gulp-sourcemaps-1.12.1.tgz",
			"integrity": "sha1-tDfR89mAzyboEYSCNxjOFa5ll7Y=",
			"dev": true,
			"requires": {
				"@gulp-sourcemaps/map-sources": "1.0.0",
				"acorn": "4.0.13",
				"convert-source-map": "1.5.1",
				"css": "2.2.1",
				"debug-fabulous": "0.0.4",
				"detect-newline": "2.1.0",
				"graceful-fs": "4.1.11",
				"source-map": "0.6.1",
				"strip-bom": "2.0.0",
				"through2": "2.0.3",
				"vinyl": "1.2.0"
			},
			"dependencies": {
				"graceful-fs": {
					"version": "4.1.11",
					"resolved": "https://registry.npmjs.org/graceful-fs/-/graceful-fs-4.1.11.tgz",
					"integrity": "sha1-Dovf5NHduIVNZOBOp8AOKgJuVlg=",
					"dev": true
				},
				"source-map": {
					"version": "0.6.1",
					"resolved": "https://registry.npmjs.org/source-map/-/source-map-0.6.1.tgz",
					"integrity": "sha512-UjgapumWlbMhkBgzT7Ykc5YXUT46F0iKu8SGXq0bcwP5dz/h0Plj6enJqjz1Zbq2l5WaqYnrVbwWOWMyF3F47g==",
					"dev": true
				},
				"strip-bom": {
					"version": "2.0.0",
					"resolved": "https://registry.npmjs.org/strip-bom/-/strip-bom-2.0.0.tgz",
					"integrity": "sha1-YhmoVhZSBJHzV4i9vxRHqZx+aw4=",
					"dev": true,
					"requires": {
						"is-utf8": "0.2.1"
					}
				},
				"vinyl": {
					"version": "1.2.0",
					"resolved": "https://registry.npmjs.org/vinyl/-/vinyl-1.2.0.tgz",
					"integrity": "sha1-XIgDbPVl5d8FVYv8kR+GVt8hiIQ=",
					"dev": true,
					"requires": {
						"clone": "1.0.3",
						"clone-stats": "0.0.1",
						"replace-ext": "0.0.1"
					}
				}
			}
		},
		"gulp-symdest": {
			"version": "1.1.0",
			"resolved": "https://registry.npmjs.org/gulp-symdest/-/gulp-symdest-1.1.0.tgz",
			"integrity": "sha1-wWUyBzLRks5W/ZQnH/oSMjS/KuA=",
			"dev": true,
			"requires": {
				"event-stream": "3.3.4",
				"mkdirp": "0.5.1",
				"queue": "3.1.0",
				"vinyl-fs": "2.4.4"
			},
			"dependencies": {
				"arr-diff": {
					"version": "2.0.0",
					"resolved": "https://registry.npmjs.org/arr-diff/-/arr-diff-2.0.0.tgz",
					"integrity": "sha1-jzuCf5Vai9ZpaX5KQlasPOrjVs8=",
					"dev": true,
					"requires": {
						"arr-flatten": "1.1.0"
					}
				},
				"array-unique": {
					"version": "0.2.1",
					"resolved": "https://registry.npmjs.org/array-unique/-/array-unique-0.2.1.tgz",
					"integrity": "sha1-odl8yvy8JiXMcPrc6zalDFiwGlM=",
					"dev": true
				},
				"braces": {
					"version": "1.8.5",
					"resolved": "https://registry.npmjs.org/braces/-/braces-1.8.5.tgz",
					"integrity": "sha1-uneWLhLf+WnWt2cR6RS3N4V79qc=",
					"dev": true,
					"requires": {
						"expand-range": "1.8.2",
						"preserve": "0.2.0",
						"repeat-element": "1.1.2"
					}
				},
				"expand-brackets": {
					"version": "0.1.5",
					"resolved": "https://registry.npmjs.org/expand-brackets/-/expand-brackets-0.1.5.tgz",
					"integrity": "sha1-3wcoTjQqgHzXM6xa9yQR5YHRF3s=",
					"dev": true,
					"requires": {
						"is-posix-bracket": "0.1.1"
					}
				},
				"extglob": {
					"version": "0.3.2",
					"resolved": "https://registry.npmjs.org/extglob/-/extglob-0.3.2.tgz",
					"integrity": "sha1-Lhj/PS9JqydlzskCPwEdqo2DSaE=",
					"dev": true,
					"requires": {
						"is-extglob": "1.0.0"
					}
				},
				"glob": {
					"version": "5.0.15",
					"resolved": "https://registry.npmjs.org/glob/-/glob-5.0.15.tgz",
					"integrity": "sha1-G8k2ueAvSmA/zCIuz3Yz0wuLk7E=",
					"dev": true,
					"requires": {
						"inflight": "1.0.6",
						"inherits": "2.0.3",
						"minimatch": "3.0.4",
						"once": "1.4.0",
						"path-is-absolute": "1.0.1"
					}
				},
				"glob-stream": {
					"version": "5.3.5",
					"resolved": "https://registry.npmjs.org/glob-stream/-/glob-stream-5.3.5.tgz",
					"integrity": "sha1-pVZlqajM3EGRWofHAeMtTgFvrSI=",
					"dev": true,
					"requires": {
						"extend": "3.0.1",
						"glob": "5.0.15",
						"glob-parent": "3.1.0",
						"micromatch": "2.3.11",
						"ordered-read-streams": "0.3.0",
						"through2": "0.6.5",
						"to-absolute-glob": "0.1.1",
						"unique-stream": "2.2.1"
					},
					"dependencies": {
						"readable-stream": {
							"version": "1.0.34",
							"resolved": "https://registry.npmjs.org/readable-stream/-/readable-stream-1.0.34.tgz",
							"integrity": "sha1-Elgg40vIQtLyqq+v5MKRbuMsFXw=",
							"dev": true,
							"requires": {
								"core-util-is": "1.0.2",
								"inherits": "2.0.3",
								"isarray": "0.0.1",
								"string_decoder": "0.10.31"
							}
						},
						"through2": {
							"version": "0.6.5",
							"resolved": "https://registry.npmjs.org/through2/-/through2-0.6.5.tgz",
							"integrity": "sha1-QaucZ7KdVyCQcUEOHXp6lozTrUg=",
							"dev": true,
							"requires": {
								"readable-stream": "1.0.34",
								"xtend": "4.0.1"
							}
						}
					}
				},
				"graceful-fs": {
					"version": "4.1.11",
					"resolved": "https://registry.npmjs.org/graceful-fs/-/graceful-fs-4.1.11.tgz",
					"integrity": "sha1-Dovf5NHduIVNZOBOp8AOKgJuVlg=",
					"dev": true
				},
				"gulp-sourcemaps": {
					"version": "1.6.0",
					"resolved": "https://registry.npmjs.org/gulp-sourcemaps/-/gulp-sourcemaps-1.6.0.tgz",
					"integrity": "sha1-uG/zSdgBzrVuHZ59x7vLS33uYAw=",
					"dev": true,
					"requires": {
						"convert-source-map": "1.5.1",
						"graceful-fs": "4.1.11",
						"strip-bom": "2.0.0",
						"through2": "2.0.3",
						"vinyl": "1.2.0"
					}
				},
				"is-extglob": {
					"version": "1.0.0",
					"resolved": "https://registry.npmjs.org/is-extglob/-/is-extglob-1.0.0.tgz",
					"integrity": "sha1-rEaBd8SUNAWgkvyPKXYMb/xiBsA=",
					"dev": true
				},
				"is-glob": {
					"version": "2.0.1",
					"resolved": "https://registry.npmjs.org/is-glob/-/is-glob-2.0.1.tgz",
					"integrity": "sha1-0Jb5JqPe1WAPP9/ZEZjLCIjC2GM=",
					"dev": true,
					"requires": {
						"is-extglob": "1.0.0"
					}
				},
				"isarray": {
					"version": "0.0.1",
					"resolved": "https://registry.npmjs.org/isarray/-/isarray-0.0.1.tgz",
					"integrity": "sha1-ihis/Kmo9Bd+Cav8YDiTmwXR7t8=",
					"dev": true
				},
				"kind-of": {
					"version": "3.2.2",
					"resolved": "https://registry.npmjs.org/kind-of/-/kind-of-3.2.2.tgz",
					"integrity": "sha1-MeohpzS6ubuw8yRm2JOupR5KPGQ=",
					"dev": true,
					"requires": {
						"is-buffer": "1.1.6"
					}
				},
				"micromatch": {
					"version": "2.3.11",
					"resolved": "https://registry.npmjs.org/micromatch/-/micromatch-2.3.11.tgz",
					"integrity": "sha1-hmd8l9FyCzY0MdBNDRUpO9OMFWU=",
					"dev": true,
					"requires": {
						"arr-diff": "2.0.0",
						"array-unique": "0.2.1",
						"braces": "1.8.5",
						"expand-brackets": "0.1.5",
						"extglob": "0.3.2",
						"filename-regex": "2.0.1",
						"is-extglob": "1.0.0",
						"is-glob": "2.0.1",
						"kind-of": "3.2.2",
						"normalize-path": "2.1.1",
						"object.omit": "2.0.1",
						"parse-glob": "3.0.4",
						"regex-cache": "0.4.4"
					}
				},
				"ordered-read-streams": {
					"version": "0.3.0",
					"resolved": "https://registry.npmjs.org/ordered-read-streams/-/ordered-read-streams-0.3.0.tgz",
					"integrity": "sha1-cTfmmzKYuzQiR6G77jiByA4v14s=",
					"dev": true,
					"requires": {
						"is-stream": "1.1.0",
						"readable-stream": "2.0.6"
					}
				},
				"strip-bom": {
					"version": "2.0.0",
					"resolved": "https://registry.npmjs.org/strip-bom/-/strip-bom-2.0.0.tgz",
					"integrity": "sha1-YhmoVhZSBJHzV4i9vxRHqZx+aw4=",
					"dev": true,
					"requires": {
						"is-utf8": "0.2.1"
					}
				},
				"unique-stream": {
					"version": "2.2.1",
					"resolved": "https://registry.npmjs.org/unique-stream/-/unique-stream-2.2.1.tgz",
					"integrity": "sha1-WqADz76Uxf+GbE59ZouxxNuts2k=",
					"dev": true,
					"requires": {
						"json-stable-stringify": "1.0.1",
						"through2-filter": "2.0.0"
					}
				},
				"vinyl": {
					"version": "1.2.0",
					"resolved": "https://registry.npmjs.org/vinyl/-/vinyl-1.2.0.tgz",
					"integrity": "sha1-XIgDbPVl5d8FVYv8kR+GVt8hiIQ=",
					"dev": true,
					"requires": {
						"clone": "1.0.3",
						"clone-stats": "0.0.1",
						"replace-ext": "0.0.1"
					}
				},
				"vinyl-fs": {
					"version": "2.4.4",
					"resolved": "https://registry.npmjs.org/vinyl-fs/-/vinyl-fs-2.4.4.tgz",
					"integrity": "sha1-vm/zJwy1Xf19MGNkDegfJddTIjk=",
					"dev": true,
					"requires": {
						"duplexify": "3.5.3",
						"glob-stream": "5.3.5",
						"graceful-fs": "4.1.11",
						"gulp-sourcemaps": "1.6.0",
						"is-valid-glob": "0.3.0",
						"lazystream": "1.0.0",
						"lodash.isequal": "4.5.0",
						"merge-stream": "1.0.1",
						"mkdirp": "0.5.1",
						"object-assign": "4.1.1",
						"readable-stream": "2.0.6",
						"strip-bom": "2.0.0",
						"strip-bom-stream": "1.0.0",
						"through2": "2.0.3",
						"through2-filter": "2.0.0",
						"vali-date": "1.0.0",
						"vinyl": "1.2.0"
					}
				}
			}
		},
		"gulp-tslint": {
			"version": "8.1.3",
			"resolved": "https://registry.npmjs.org/gulp-tslint/-/gulp-tslint-8.1.3.tgz",
			"integrity": "sha512-KEP350N5B9Jg6o6jnyCyKVBPemJePYpMsGfIQq0G0ErvY7tw4Lrfb/y3L4WRf7ek0OsaE8nnj86w+lcLXW8ovw==",
			"dev": true,
			"requires": {
				"@types/fancy-log": "1.3.0",
				"chalk": "2.3.1",
				"fancy-log": "1.3.2",
				"map-stream": "0.0.7",
				"plugin-error": "1.0.1",
				"through": "2.3.8"
			},
			"dependencies": {
				"extend-shallow": {
					"version": "3.0.2",
					"resolved": "https://registry.npmjs.org/extend-shallow/-/extend-shallow-3.0.2.tgz",
					"integrity": "sha1-Jqcarwc7OfshJxcnRhMcJwQCjbg=",
					"dev": true,
					"requires": {
						"assign-symbols": "1.0.0",
						"is-extendable": "1.0.1"
					}
				},
				"is-extendable": {
					"version": "1.0.1",
					"resolved": "https://registry.npmjs.org/is-extendable/-/is-extendable-1.0.1.tgz",
					"integrity": "sha512-arnXMxT1hhoKo9k1LZdmlNyJdDDfy2v0fXjFlmok4+i8ul/6WlbVge9bhM74OpNPQPMGUToDtz+KXa1PneJxOA==",
					"dev": true,
					"requires": {
						"is-plain-object": "2.0.4"
					}
				},
				"map-stream": {
					"version": "0.0.7",
					"resolved": "https://registry.npmjs.org/map-stream/-/map-stream-0.0.7.tgz",
					"integrity": "sha1-ih8HiW2CsQkmvTdEokIACfiJdKg=",
					"dev": true
				},
				"plugin-error": {
					"version": "1.0.1",
					"resolved": "https://registry.npmjs.org/plugin-error/-/plugin-error-1.0.1.tgz",
					"integrity": "sha512-L1zP0dk7vGweZME2i+EeakvUNqSrdiI3F91TwEoYiGrAfUXmVv6fJIq4g82PAXxNsWOp0J7ZqQy/3Szz0ajTxA==",
					"dev": true,
					"requires": {
						"ansi-colors": "1.0.1",
						"arr-diff": "4.0.0",
						"arr-union": "3.1.0",
						"extend-shallow": "3.0.2"
					}
				}
			}
		},
		"gulp-typescript": {
			"version": "3.2.4",
			"resolved": "https://registry.npmjs.org/gulp-typescript/-/gulp-typescript-3.2.4.tgz",
			"integrity": "sha512-bZosNvbUGzFA4bjjWoUPyjU5vfgJSzlYKkU0Jutbsrj+td8yvtqxethhqfzB9MwyamaUODIuidj5gIytZ523Bw==",
			"dev": true,
			"requires": {
				"gulp-util": "3.0.8",
				"source-map": "0.5.7",
				"through2": "2.0.3",
				"vinyl-fs": "2.4.4"
			},
			"dependencies": {
				"arr-diff": {
					"version": "2.0.0",
					"resolved": "https://registry.npmjs.org/arr-diff/-/arr-diff-2.0.0.tgz",
					"integrity": "sha1-jzuCf5Vai9ZpaX5KQlasPOrjVs8=",
					"dev": true,
					"requires": {
						"arr-flatten": "1.1.0"
					}
				},
				"array-unique": {
					"version": "0.2.1",
					"resolved": "https://registry.npmjs.org/array-unique/-/array-unique-0.2.1.tgz",
					"integrity": "sha1-odl8yvy8JiXMcPrc6zalDFiwGlM=",
					"dev": true
				},
				"braces": {
					"version": "1.8.5",
					"resolved": "https://registry.npmjs.org/braces/-/braces-1.8.5.tgz",
					"integrity": "sha1-uneWLhLf+WnWt2cR6RS3N4V79qc=",
					"dev": true,
					"requires": {
						"expand-range": "1.8.2",
						"preserve": "0.2.0",
						"repeat-element": "1.1.2"
					}
				},
				"expand-brackets": {
					"version": "0.1.5",
					"resolved": "https://registry.npmjs.org/expand-brackets/-/expand-brackets-0.1.5.tgz",
					"integrity": "sha1-3wcoTjQqgHzXM6xa9yQR5YHRF3s=",
					"dev": true,
					"requires": {
						"is-posix-bracket": "0.1.1"
					}
				},
				"extglob": {
					"version": "0.3.2",
					"resolved": "https://registry.npmjs.org/extglob/-/extglob-0.3.2.tgz",
					"integrity": "sha1-Lhj/PS9JqydlzskCPwEdqo2DSaE=",
					"dev": true,
					"requires": {
						"is-extglob": "1.0.0"
					}
				},
				"glob": {
					"version": "5.0.15",
					"resolved": "https://registry.npmjs.org/glob/-/glob-5.0.15.tgz",
					"integrity": "sha1-G8k2ueAvSmA/zCIuz3Yz0wuLk7E=",
					"dev": true,
					"requires": {
						"inflight": "1.0.6",
						"inherits": "2.0.3",
						"minimatch": "3.0.4",
						"once": "1.4.0",
						"path-is-absolute": "1.0.1"
					}
				},
				"glob-stream": {
					"version": "5.3.5",
					"resolved": "https://registry.npmjs.org/glob-stream/-/glob-stream-5.3.5.tgz",
					"integrity": "sha1-pVZlqajM3EGRWofHAeMtTgFvrSI=",
					"dev": true,
					"requires": {
						"extend": "3.0.1",
						"glob": "5.0.15",
						"glob-parent": "3.1.0",
						"micromatch": "2.3.11",
						"ordered-read-streams": "0.3.0",
						"through2": "0.6.5",
						"to-absolute-glob": "0.1.1",
						"unique-stream": "2.2.1"
					},
					"dependencies": {
						"readable-stream": {
							"version": "1.0.34",
							"resolved": "https://registry.npmjs.org/readable-stream/-/readable-stream-1.0.34.tgz",
							"integrity": "sha1-Elgg40vIQtLyqq+v5MKRbuMsFXw=",
							"dev": true,
							"requires": {
								"core-util-is": "1.0.2",
								"inherits": "2.0.3",
								"isarray": "0.0.1",
								"string_decoder": "0.10.31"
							}
						},
						"through2": {
							"version": "0.6.5",
							"resolved": "https://registry.npmjs.org/through2/-/through2-0.6.5.tgz",
							"integrity": "sha1-QaucZ7KdVyCQcUEOHXp6lozTrUg=",
							"dev": true,
							"requires": {
								"readable-stream": "1.0.34",
								"xtend": "4.0.1"
							}
						}
					}
				},
				"graceful-fs": {
					"version": "4.1.11",
					"resolved": "https://registry.npmjs.org/graceful-fs/-/graceful-fs-4.1.11.tgz",
					"integrity": "sha1-Dovf5NHduIVNZOBOp8AOKgJuVlg=",
					"dev": true
				},
				"gulp-sourcemaps": {
					"version": "1.6.0",
					"resolved": "https://registry.npmjs.org/gulp-sourcemaps/-/gulp-sourcemaps-1.6.0.tgz",
					"integrity": "sha1-uG/zSdgBzrVuHZ59x7vLS33uYAw=",
					"dev": true,
					"requires": {
						"convert-source-map": "1.5.1",
						"graceful-fs": "4.1.11",
						"strip-bom": "2.0.0",
						"through2": "2.0.3",
						"vinyl": "1.2.0"
					}
				},
				"is-extglob": {
					"version": "1.0.0",
					"resolved": "https://registry.npmjs.org/is-extglob/-/is-extglob-1.0.0.tgz",
					"integrity": "sha1-rEaBd8SUNAWgkvyPKXYMb/xiBsA=",
					"dev": true
				},
				"is-glob": {
					"version": "2.0.1",
					"resolved": "https://registry.npmjs.org/is-glob/-/is-glob-2.0.1.tgz",
					"integrity": "sha1-0Jb5JqPe1WAPP9/ZEZjLCIjC2GM=",
					"dev": true,
					"requires": {
						"is-extglob": "1.0.0"
					}
				},
				"isarray": {
					"version": "0.0.1",
					"resolved": "https://registry.npmjs.org/isarray/-/isarray-0.0.1.tgz",
					"integrity": "sha1-ihis/Kmo9Bd+Cav8YDiTmwXR7t8=",
					"dev": true
				},
				"kind-of": {
					"version": "3.2.2",
					"resolved": "https://registry.npmjs.org/kind-of/-/kind-of-3.2.2.tgz",
					"integrity": "sha1-MeohpzS6ubuw8yRm2JOupR5KPGQ=",
					"dev": true,
					"requires": {
						"is-buffer": "1.1.6"
					}
				},
				"micromatch": {
					"version": "2.3.11",
					"resolved": "https://registry.npmjs.org/micromatch/-/micromatch-2.3.11.tgz",
					"integrity": "sha1-hmd8l9FyCzY0MdBNDRUpO9OMFWU=",
					"dev": true,
					"requires": {
						"arr-diff": "2.0.0",
						"array-unique": "0.2.1",
						"braces": "1.8.5",
						"expand-brackets": "0.1.5",
						"extglob": "0.3.2",
						"filename-regex": "2.0.1",
						"is-extglob": "1.0.0",
						"is-glob": "2.0.1",
						"kind-of": "3.2.2",
						"normalize-path": "2.1.1",
						"object.omit": "2.0.1",
						"parse-glob": "3.0.4",
						"regex-cache": "0.4.4"
					}
				},
				"ordered-read-streams": {
					"version": "0.3.0",
					"resolved": "https://registry.npmjs.org/ordered-read-streams/-/ordered-read-streams-0.3.0.tgz",
					"integrity": "sha1-cTfmmzKYuzQiR6G77jiByA4v14s=",
					"dev": true,
					"requires": {
						"is-stream": "1.1.0",
						"readable-stream": "2.0.6"
					}
				},
				"source-map": {
					"version": "0.5.7",
					"resolved": "https://registry.npmjs.org/source-map/-/source-map-0.5.7.tgz",
					"integrity": "sha1-igOdLRAh0i0eoUyA2OpGi6LvP8w=",
					"dev": true
				},
				"strip-bom": {
					"version": "2.0.0",
					"resolved": "https://registry.npmjs.org/strip-bom/-/strip-bom-2.0.0.tgz",
					"integrity": "sha1-YhmoVhZSBJHzV4i9vxRHqZx+aw4=",
					"dev": true,
					"requires": {
						"is-utf8": "0.2.1"
					}
				},
				"unique-stream": {
					"version": "2.2.1",
					"resolved": "https://registry.npmjs.org/unique-stream/-/unique-stream-2.2.1.tgz",
					"integrity": "sha1-WqADz76Uxf+GbE59ZouxxNuts2k=",
					"dev": true,
					"requires": {
						"json-stable-stringify": "1.0.1",
						"through2-filter": "2.0.0"
					}
				},
				"vinyl": {
					"version": "1.2.0",
					"resolved": "https://registry.npmjs.org/vinyl/-/vinyl-1.2.0.tgz",
					"integrity": "sha1-XIgDbPVl5d8FVYv8kR+GVt8hiIQ=",
					"dev": true,
					"requires": {
						"clone": "1.0.3",
						"clone-stats": "0.0.1",
						"replace-ext": "0.0.1"
					}
				},
				"vinyl-fs": {
					"version": "2.4.4",
					"resolved": "https://registry.npmjs.org/vinyl-fs/-/vinyl-fs-2.4.4.tgz",
					"integrity": "sha1-vm/zJwy1Xf19MGNkDegfJddTIjk=",
					"dev": true,
					"requires": {
						"duplexify": "3.5.3",
						"glob-stream": "5.3.5",
						"graceful-fs": "4.1.11",
						"gulp-sourcemaps": "1.6.0",
						"is-valid-glob": "0.3.0",
						"lazystream": "1.0.0",
						"lodash.isequal": "4.5.0",
						"merge-stream": "1.0.1",
						"mkdirp": "0.5.1",
						"object-assign": "4.1.1",
						"readable-stream": "2.0.6",
						"strip-bom": "2.0.0",
						"strip-bom-stream": "1.0.0",
						"through2": "2.0.3",
						"through2-filter": "2.0.0",
						"vali-date": "1.0.0",
						"vinyl": "1.2.0"
					}
				}
			}
		},
		"gulp-untar": {
			"version": "0.0.6",
			"resolved": "https://registry.npmjs.org/gulp-untar/-/gulp-untar-0.0.6.tgz",
			"integrity": "sha1-1r3v3n6ajgVMnxYjhaB4LEvnQAA=",
			"dev": true,
			"requires": {
				"event-stream": "3.3.4",
				"gulp-util": "3.0.8",
				"streamifier": "0.1.1",
				"tar": "2.2.1",
				"through2": "2.0.3"
			}
		},
		"gulp-util": {
			"version": "3.0.8",
			"resolved": "https://registry.npmjs.org/gulp-util/-/gulp-util-3.0.8.tgz",
			"integrity": "sha1-AFTh50RQLifATBh8PsxQXdVLu08=",
			"dev": true,
			"requires": {
				"array-differ": "1.0.0",
				"array-uniq": "1.0.3",
				"beeper": "1.1.1",
				"chalk": "1.1.3",
				"dateformat": "2.2.0",
				"fancy-log": "1.3.2",
				"gulplog": "1.0.0",
				"has-gulplog": "0.1.0",
				"lodash._reescape": "3.0.0",
				"lodash._reevaluate": "3.0.0",
				"lodash._reinterpolate": "3.0.0",
				"lodash.template": "3.6.2",
				"minimist": "1.2.0",
				"multipipe": "0.1.2",
				"object-assign": "3.0.0",
				"replace-ext": "0.0.1",
				"through2": "2.0.3",
				"vinyl": "0.5.3"
			},
			"dependencies": {
				"ansi-styles": {
					"version": "2.2.1",
					"resolved": "https://registry.npmjs.org/ansi-styles/-/ansi-styles-2.2.1.tgz",
					"integrity": "sha1-tDLdM1i2NM914eRmQ2gkBTPB3b4=",
					"dev": true
				},
				"chalk": {
					"version": "1.1.3",
					"resolved": "https://registry.npmjs.org/chalk/-/chalk-1.1.3.tgz",
					"integrity": "sha1-qBFcVeSnAv5NFQq9OHKCKn4J/Jg=",
					"dev": true,
					"requires": {
						"ansi-styles": "2.2.1",
						"escape-string-regexp": "1.0.5",
						"has-ansi": "2.0.0",
						"strip-ansi": "3.0.1",
						"supports-color": "2.0.0"
					}
				},
				"object-assign": {
					"version": "3.0.0",
					"resolved": "https://registry.npmjs.org/object-assign/-/object-assign-3.0.0.tgz",
					"integrity": "sha1-m+3VygiXlJvKR+f/QIBi1Un1h/I=",
					"dev": true
				},
				"supports-color": {
					"version": "2.0.0",
					"resolved": "https://registry.npmjs.org/supports-color/-/supports-color-2.0.0.tgz",
					"integrity": "sha1-U10EXOa2Nj+kARcIRimZXp3zJMc=",
					"dev": true
				}
			}
		},
		"gulp-vinyl-zip": {
			"version": "2.1.0",
			"resolved": "https://registry.npmjs.org/gulp-vinyl-zip/-/gulp-vinyl-zip-2.1.0.tgz",
			"integrity": "sha1-JOQGhdwFtxSZlSRQmeBZAmO+ja0=",
			"dev": true,
			"requires": {
				"event-stream": "3.3.4",
				"queue": "4.4.2",
				"through2": "2.0.3",
				"vinyl": "2.1.0",
				"vinyl-fs": "2.4.4",
				"yauzl": "2.9.1",
				"yazl": "2.4.3"
			},
			"dependencies": {
				"arr-diff": {
					"version": "2.0.0",
					"resolved": "https://registry.npmjs.org/arr-diff/-/arr-diff-2.0.0.tgz",
					"integrity": "sha1-jzuCf5Vai9ZpaX5KQlasPOrjVs8=",
					"dev": true,
					"requires": {
						"arr-flatten": "1.1.0"
					}
				},
				"array-unique": {
					"version": "0.2.1",
					"resolved": "https://registry.npmjs.org/array-unique/-/array-unique-0.2.1.tgz",
					"integrity": "sha1-odl8yvy8JiXMcPrc6zalDFiwGlM=",
					"dev": true
				},
				"braces": {
					"version": "1.8.5",
					"resolved": "https://registry.npmjs.org/braces/-/braces-1.8.5.tgz",
					"integrity": "sha1-uneWLhLf+WnWt2cR6RS3N4V79qc=",
					"dev": true,
					"requires": {
						"expand-range": "1.8.2",
						"preserve": "0.2.0",
						"repeat-element": "1.1.2"
					}
				},
				"clone": {
					"version": "2.1.1",
					"resolved": "https://registry.npmjs.org/clone/-/clone-2.1.1.tgz",
					"integrity": "sha1-0hfR6WERjjrJpLi7oyhVU79kfNs=",
					"dev": true
				},
				"clone-stats": {
					"version": "1.0.0",
					"resolved": "https://registry.npmjs.org/clone-stats/-/clone-stats-1.0.0.tgz",
					"integrity": "sha1-s3gt/4u1R04Yuba/D9/ngvh3doA=",
					"dev": true
				},
				"expand-brackets": {
					"version": "0.1.5",
					"resolved": "https://registry.npmjs.org/expand-brackets/-/expand-brackets-0.1.5.tgz",
					"integrity": "sha1-3wcoTjQqgHzXM6xa9yQR5YHRF3s=",
					"dev": true,
					"requires": {
						"is-posix-bracket": "0.1.1"
					}
				},
				"extglob": {
					"version": "0.3.2",
					"resolved": "https://registry.npmjs.org/extglob/-/extglob-0.3.2.tgz",
					"integrity": "sha1-Lhj/PS9JqydlzskCPwEdqo2DSaE=",
					"dev": true,
					"requires": {
						"is-extglob": "1.0.0"
					}
				},
				"glob": {
					"version": "5.0.15",
					"resolved": "https://registry.npmjs.org/glob/-/glob-5.0.15.tgz",
					"integrity": "sha1-G8k2ueAvSmA/zCIuz3Yz0wuLk7E=",
					"dev": true,
					"requires": {
						"inflight": "1.0.6",
						"inherits": "2.0.3",
						"minimatch": "3.0.4",
						"once": "1.4.0",
						"path-is-absolute": "1.0.1"
					}
				},
				"glob-stream": {
					"version": "5.3.5",
					"resolved": "https://registry.npmjs.org/glob-stream/-/glob-stream-5.3.5.tgz",
					"integrity": "sha1-pVZlqajM3EGRWofHAeMtTgFvrSI=",
					"dev": true,
					"requires": {
						"extend": "3.0.1",
						"glob": "5.0.15",
						"glob-parent": "3.1.0",
						"micromatch": "2.3.11",
						"ordered-read-streams": "0.3.0",
						"through2": "0.6.5",
						"to-absolute-glob": "0.1.1",
						"unique-stream": "2.2.1"
					},
					"dependencies": {
						"readable-stream": {
							"version": "1.0.34",
							"resolved": "https://registry.npmjs.org/readable-stream/-/readable-stream-1.0.34.tgz",
							"integrity": "sha1-Elgg40vIQtLyqq+v5MKRbuMsFXw=",
							"dev": true,
							"requires": {
								"core-util-is": "1.0.2",
								"inherits": "2.0.3",
								"isarray": "0.0.1",
								"string_decoder": "0.10.31"
							}
						},
						"through2": {
							"version": "0.6.5",
							"resolved": "https://registry.npmjs.org/through2/-/through2-0.6.5.tgz",
							"integrity": "sha1-QaucZ7KdVyCQcUEOHXp6lozTrUg=",
							"dev": true,
							"requires": {
								"readable-stream": "1.0.34",
								"xtend": "4.0.1"
							}
						}
					}
				},
				"graceful-fs": {
					"version": "4.1.11",
					"resolved": "https://registry.npmjs.org/graceful-fs/-/graceful-fs-4.1.11.tgz",
					"integrity": "sha1-Dovf5NHduIVNZOBOp8AOKgJuVlg=",
					"dev": true
				},
				"gulp-sourcemaps": {
					"version": "1.6.0",
					"resolved": "https://registry.npmjs.org/gulp-sourcemaps/-/gulp-sourcemaps-1.6.0.tgz",
					"integrity": "sha1-uG/zSdgBzrVuHZ59x7vLS33uYAw=",
					"dev": true,
					"requires": {
						"convert-source-map": "1.5.1",
						"graceful-fs": "4.1.11",
						"strip-bom": "2.0.0",
						"through2": "2.0.3",
						"vinyl": "1.2.0"
					},
					"dependencies": {
						"clone": {
							"version": "1.0.3",
							"resolved": "https://registry.npmjs.org/clone/-/clone-1.0.3.tgz",
							"integrity": "sha1-KY1+IjFmD0DAA8LtMUDezz9TCF8=",
							"dev": true
						},
						"clone-stats": {
							"version": "0.0.1",
							"resolved": "https://registry.npmjs.org/clone-stats/-/clone-stats-0.0.1.tgz",
							"integrity": "sha1-uI+UqCzzi4eR1YBG6kAprYjKmdE=",
							"dev": true
						},
						"replace-ext": {
							"version": "0.0.1",
							"resolved": "https://registry.npmjs.org/replace-ext/-/replace-ext-0.0.1.tgz",
							"integrity": "sha1-KbvZIHinOfC8zitO5B6DeVNSKSQ=",
							"dev": true
						},
						"vinyl": {
							"version": "1.2.0",
							"resolved": "https://registry.npmjs.org/vinyl/-/vinyl-1.2.0.tgz",
							"integrity": "sha1-XIgDbPVl5d8FVYv8kR+GVt8hiIQ=",
							"dev": true,
							"requires": {
								"clone": "1.0.3",
								"clone-stats": "0.0.1",
								"replace-ext": "0.0.1"
							}
						}
					}
				},
				"is-extglob": {
					"version": "1.0.0",
					"resolved": "https://registry.npmjs.org/is-extglob/-/is-extglob-1.0.0.tgz",
					"integrity": "sha1-rEaBd8SUNAWgkvyPKXYMb/xiBsA=",
					"dev": true
				},
				"is-glob": {
					"version": "2.0.1",
					"resolved": "https://registry.npmjs.org/is-glob/-/is-glob-2.0.1.tgz",
					"integrity": "sha1-0Jb5JqPe1WAPP9/ZEZjLCIjC2GM=",
					"dev": true,
					"requires": {
						"is-extglob": "1.0.0"
					}
				},
				"isarray": {
					"version": "0.0.1",
					"resolved": "https://registry.npmjs.org/isarray/-/isarray-0.0.1.tgz",
					"integrity": "sha1-ihis/Kmo9Bd+Cav8YDiTmwXR7t8=",
					"dev": true
				},
				"kind-of": {
					"version": "3.2.2",
					"resolved": "https://registry.npmjs.org/kind-of/-/kind-of-3.2.2.tgz",
					"integrity": "sha1-MeohpzS6ubuw8yRm2JOupR5KPGQ=",
					"dev": true,
					"requires": {
						"is-buffer": "1.1.6"
					}
				},
				"micromatch": {
					"version": "2.3.11",
					"resolved": "https://registry.npmjs.org/micromatch/-/micromatch-2.3.11.tgz",
					"integrity": "sha1-hmd8l9FyCzY0MdBNDRUpO9OMFWU=",
					"dev": true,
					"requires": {
						"arr-diff": "2.0.0",
						"array-unique": "0.2.1",
						"braces": "1.8.5",
						"expand-brackets": "0.1.5",
						"extglob": "0.3.2",
						"filename-regex": "2.0.1",
						"is-extglob": "1.0.0",
						"is-glob": "2.0.1",
						"kind-of": "3.2.2",
						"normalize-path": "2.1.1",
						"object.omit": "2.0.1",
						"parse-glob": "3.0.4",
						"regex-cache": "0.4.4"
					}
				},
				"ordered-read-streams": {
					"version": "0.3.0",
					"resolved": "https://registry.npmjs.org/ordered-read-streams/-/ordered-read-streams-0.3.0.tgz",
					"integrity": "sha1-cTfmmzKYuzQiR6G77jiByA4v14s=",
					"dev": true,
					"requires": {
						"is-stream": "1.1.0",
						"readable-stream": "2.0.6"
					}
				},
				"queue": {
					"version": "4.4.2",
					"resolved": "https://registry.npmjs.org/queue/-/queue-4.4.2.tgz",
					"integrity": "sha512-fSMRXbwhMwipcDZ08enW2vl+YDmAmhcNcr43sCJL8DIg+CFOsoRLG23ctxA+fwNk1w55SePSiS7oqQQSgQoVJQ==",
					"dev": true,
					"requires": {
						"inherits": "2.0.3"
					}
				},
				"replace-ext": {
					"version": "1.0.0",
					"resolved": "https://registry.npmjs.org/replace-ext/-/replace-ext-1.0.0.tgz",
					"integrity": "sha1-3mMSg3P8v3w8z6TeWkgMRaZ5WOs=",
					"dev": true
				},
				"strip-bom": {
					"version": "2.0.0",
					"resolved": "https://registry.npmjs.org/strip-bom/-/strip-bom-2.0.0.tgz",
					"integrity": "sha1-YhmoVhZSBJHzV4i9vxRHqZx+aw4=",
					"dev": true,
					"requires": {
						"is-utf8": "0.2.1"
					}
				},
				"unique-stream": {
					"version": "2.2.1",
					"resolved": "https://registry.npmjs.org/unique-stream/-/unique-stream-2.2.1.tgz",
					"integrity": "sha1-WqADz76Uxf+GbE59ZouxxNuts2k=",
					"dev": true,
					"requires": {
						"json-stable-stringify": "1.0.1",
						"through2-filter": "2.0.0"
					}
				},
				"vinyl": {
					"version": "2.1.0",
					"resolved": "https://registry.npmjs.org/vinyl/-/vinyl-2.1.0.tgz",
					"integrity": "sha1-Ah+cLPlR1rk5lDyJ617lrdT9kkw=",
					"dev": true,
					"requires": {
						"clone": "2.1.1",
						"clone-buffer": "1.0.0",
						"clone-stats": "1.0.0",
						"cloneable-readable": "1.0.0",
						"remove-trailing-separator": "1.1.0",
						"replace-ext": "1.0.0"
					}
				},
				"vinyl-fs": {
					"version": "2.4.4",
					"resolved": "https://registry.npmjs.org/vinyl-fs/-/vinyl-fs-2.4.4.tgz",
					"integrity": "sha1-vm/zJwy1Xf19MGNkDegfJddTIjk=",
					"dev": true,
					"requires": {
						"duplexify": "3.5.3",
						"glob-stream": "5.3.5",
						"graceful-fs": "4.1.11",
						"gulp-sourcemaps": "1.6.0",
						"is-valid-glob": "0.3.0",
						"lazystream": "1.0.0",
						"lodash.isequal": "4.5.0",
						"merge-stream": "1.0.1",
						"mkdirp": "0.5.1",
						"object-assign": "4.1.1",
						"readable-stream": "2.0.6",
						"strip-bom": "2.0.0",
						"strip-bom-stream": "1.0.0",
						"through2": "2.0.3",
						"through2-filter": "2.0.0",
						"vali-date": "1.0.0",
						"vinyl": "1.2.0"
					},
					"dependencies": {
						"clone": {
							"version": "1.0.3",
							"resolved": "https://registry.npmjs.org/clone/-/clone-1.0.3.tgz",
							"integrity": "sha1-KY1+IjFmD0DAA8LtMUDezz9TCF8=",
							"dev": true
						},
						"clone-stats": {
							"version": "0.0.1",
							"resolved": "https://registry.npmjs.org/clone-stats/-/clone-stats-0.0.1.tgz",
							"integrity": "sha1-uI+UqCzzi4eR1YBG6kAprYjKmdE=",
							"dev": true
						},
						"replace-ext": {
							"version": "0.0.1",
							"resolved": "https://registry.npmjs.org/replace-ext/-/replace-ext-0.0.1.tgz",
							"integrity": "sha1-KbvZIHinOfC8zitO5B6DeVNSKSQ=",
							"dev": true
						},
						"vinyl": {
							"version": "1.2.0",
							"resolved": "https://registry.npmjs.org/vinyl/-/vinyl-1.2.0.tgz",
							"integrity": "sha1-XIgDbPVl5d8FVYv8kR+GVt8hiIQ=",
							"dev": true,
							"requires": {
								"clone": "1.0.3",
								"clone-stats": "0.0.1",
								"replace-ext": "0.0.1"
							}
						}
					}
				}
			}
		},
		"gulplog": {
			"version": "1.0.0",
			"resolved": "https://registry.npmjs.org/gulplog/-/gulplog-1.0.0.tgz",
			"integrity": "sha1-4oxNRdBey77YGDY86PnFkmIp/+U=",
			"dev": true,
			"requires": {
				"glogg": "1.0.1"
			}
		},
		"handlebars": {
			"version": "4.0.11",
			"resolved": "https://registry.npmjs.org/handlebars/-/handlebars-4.0.11.tgz",
			"integrity": "sha1-Ywo13+ApS8KB7a5v/F0yn8eYLcw=",
			"dev": true,
			"requires": {
				"async": "1.5.2",
				"optimist": "0.6.1",
				"source-map": "0.4.4",
				"uglify-js": "2.8.29"
			},
			"dependencies": {
				"async": {
					"version": "1.5.2",
					"resolved": "https://registry.npmjs.org/async/-/async-1.5.2.tgz",
					"integrity": "sha1-7GphrlZIDAw8skHJVhjiCJL5Zyo=",
					"dev": true
				},
				"source-map": {
					"version": "0.4.4",
					"resolved": "https://registry.npmjs.org/source-map/-/source-map-0.4.4.tgz",
					"integrity": "sha1-66T12pwNyZneaAMti092FzZSA2s=",
					"dev": true,
					"requires": {
						"amdefine": "1.0.1"
					}
				}
			}
		},
		"har-schema": {
			"version": "2.0.0",
			"resolved": "https://registry.npmjs.org/har-schema/-/har-schema-2.0.0.tgz",
			"integrity": "sha1-qUwiJOvKwEeCoNkDVSHyRzW37JI="
		},
		"har-validator": {
			"version": "2.0.6",
			"resolved": "https://registry.npmjs.org/har-validator/-/har-validator-2.0.6.tgz",
			"integrity": "sha1-zcvAgYgmWtEZtqWnyKtw7s+10n0=",
			"requires": {
				"chalk": "1.1.3",
				"commander": "2.14.1",
				"is-my-json-valid": "2.17.2",
				"pinkie-promise": "2.0.1"
			},
			"dependencies": {
				"ansi-styles": {
					"version": "2.2.1",
					"resolved": "https://registry.npmjs.org/ansi-styles/-/ansi-styles-2.2.1.tgz",
					"integrity": "sha1-tDLdM1i2NM914eRmQ2gkBTPB3b4="
				},
				"chalk": {
					"version": "1.1.3",
					"resolved": "https://registry.npmjs.org/chalk/-/chalk-1.1.3.tgz",
					"integrity": "sha1-qBFcVeSnAv5NFQq9OHKCKn4J/Jg=",
					"requires": {
						"ansi-styles": "2.2.1",
						"escape-string-regexp": "1.0.5",
						"has-ansi": "2.0.0",
						"strip-ansi": "3.0.1",
						"supports-color": "2.0.0"
					}
				},
				"supports-color": {
					"version": "2.0.0",
					"resolved": "https://registry.npmjs.org/supports-color/-/supports-color-2.0.0.tgz",
					"integrity": "sha1-U10EXOa2Nj+kARcIRimZXp3zJMc="
				}
			}
		},
		"has-ansi": {
			"version": "2.0.0",
			"resolved": "https://registry.npmjs.org/has-ansi/-/has-ansi-2.0.0.tgz",
			"integrity": "sha1-NPUEnOHs3ysGSa8+8k5F7TVBbZE=",
			"requires": {
				"ansi-regex": "2.1.1"
			}
		},
		"has-color": {
			"version": "0.1.7",
			"resolved": "https://registry.npmjs.org/has-color/-/has-color-0.1.7.tgz",
			"integrity": "sha1-ZxRKUmDDT8PMpnfQQdr1L+e3iy8=",
			"dev": true
		},
		"has-flag": {
			"version": "3.0.0",
			"resolved": "https://registry.npmjs.org/has-flag/-/has-flag-3.0.0.tgz",
			"integrity": "sha1-tdRU3CGZriJWmfNGfloH87lVuv0="
		},
		"has-gulplog": {
			"version": "0.1.0",
			"resolved": "https://registry.npmjs.org/has-gulplog/-/has-gulplog-0.1.0.tgz",
			"integrity": "sha1-ZBTIKRNpfaUVkDl9r7EvIpZ4Ec4=",
			"dev": true,
			"requires": {
				"sparkles": "1.0.0"
			}
		},
		"has-value": {
			"version": "1.0.0",
			"resolved": "https://registry.npmjs.org/has-value/-/has-value-1.0.0.tgz",
			"integrity": "sha1-GLKB2lhbHFxR3vJMkw7SmgvmsXc=",
			"dev": true,
			"requires": {
				"get-value": "2.0.6",
				"has-values": "1.0.0",
				"isobject": "3.0.1"
			}
		},
		"has-values": {
			"version": "1.0.0",
			"resolved": "https://registry.npmjs.org/has-values/-/has-values-1.0.0.tgz",
			"integrity": "sha1-lbC2P+whRmGab+V/51Yo1aOe/k8=",
			"dev": true,
			"requires": {
				"is-number": "3.0.0",
				"kind-of": "4.0.0"
			},
			"dependencies": {
				"kind-of": {
					"version": "4.0.0",
					"resolved": "https://registry.npmjs.org/kind-of/-/kind-of-4.0.0.tgz",
					"integrity": "sha1-IIE989cSkosgc3hpGkUGb65y3Vc=",
					"dev": true,
					"requires": {
						"is-buffer": "1.1.6"
					}
				}
			}
		},
		"hawk": {
			"version": "3.1.3",
			"resolved": "https://registry.npmjs.org/hawk/-/hawk-3.1.3.tgz",
			"integrity": "sha1-B4REvXwWQLD+VA0sm3PVlnjo4cQ=",
			"requires": {
				"boom": "2.10.1",
				"cryptiles": "2.0.5",
				"hoek": "2.16.3",
				"sntp": "1.0.9"
			}
		},
		"he": {
			"version": "1.1.1",
			"resolved": "https://registry.npmjs.org/he/-/he-1.1.1.tgz",
			"integrity": "sha1-k0EP0hsAlzUVH4howvJx80J+I/0=",
			"dev": true
		},
		"hoek": {
			"version": "2.16.3",
			"resolved": "https://registry.npmjs.org/hoek/-/hoek-2.16.3.tgz",
			"integrity": "sha1-ILt0A9POo5jpHcRxCo/xuCdKJe0="
		},
		"home-or-tmp": {
			"version": "2.0.0",
			"resolved": "https://registry.npmjs.org/home-or-tmp/-/home-or-tmp-2.0.0.tgz",
			"integrity": "sha1-42w/LSyufXRqhX440Y1fMqeILbg=",
			"dev": true,
			"requires": {
				"os-homedir": "1.0.2",
				"os-tmpdir": "1.0.2"
			}
		},
		"homedir-polyfill": {
			"version": "1.0.1",
			"resolved": "https://registry.npmjs.org/homedir-polyfill/-/homedir-polyfill-1.0.1.tgz",
			"integrity": "sha1-TCu8inWJmP7r9e1oWA921GdotLw=",
			"dev": true,
			"requires": {
				"parse-passwd": "1.0.0"
			}
		},
		"hosted-git-info": {
			"version": "2.5.0",
			"resolved": "https://registry.npmjs.org/hosted-git-info/-/hosted-git-info-2.5.0.tgz",
			"integrity": "sha512-pNgbURSuab90KbTqvRPsseaTxOJCZBD0a7t+haSN33piP9cCM4l0CqdzAif2hUqm716UovKB2ROmiabGAKVXyg==",
			"dev": true
		},
		"htmlparser2": {
			"version": "3.9.2",
			"resolved": "https://registry.npmjs.org/htmlparser2/-/htmlparser2-3.9.2.tgz",
			"integrity": "sha1-G9+HrMoPP55T+k/M6w9LTLsAszg=",
			"dev": true,
			"requires": {
				"domelementtype": "1.3.0",
				"domhandler": "2.4.1",
				"domutils": "1.5.1",
				"entities": "1.1.1",
				"inherits": "2.0.3",
				"readable-stream": "2.0.6"
			}
		},
		"http-signature": {
			"version": "1.1.1",
			"resolved": "https://registry.npmjs.org/http-signature/-/http-signature-1.1.1.tgz",
			"integrity": "sha1-33LiZwZs0Kxn+3at+OE0qPvPkb8=",
			"requires": {
				"assert-plus": "0.2.0",
				"jsprim": "1.4.1",
				"sshpk": "1.13.1"
			}
		},
		"immediate": {
			"version": "3.0.6",
			"resolved": "https://registry.npmjs.org/immediate/-/immediate-3.0.6.tgz",
			"integrity": "sha1-nbHb0Pr43m++D13V5Wu2BigN5ps="
		},
		"indent-string": {
			"version": "2.1.0",
			"resolved": "https://registry.npmjs.org/indent-string/-/indent-string-2.1.0.tgz",
			"integrity": "sha1-ji1INIdCEhtKghi3oTfppSBJ3IA=",
			"dev": true,
			"requires": {
				"repeating": "2.0.1"
			}
		},
		"inflight": {
			"version": "1.0.6",
			"resolved": "https://registry.npmjs.org/inflight/-/inflight-1.0.6.tgz",
			"integrity": "sha1-Sb1jMdfQLQwJvJEKEHW6gWW1bfk=",
			"requires": {
				"once": "1.4.0",
				"wrappy": "1.0.2"
			}
		},
		"inherits": {
			"version": "2.0.3",
			"resolved": "https://registry.npmjs.org/inherits/-/inherits-2.0.3.tgz",
			"integrity": "sha1-Yzwsg+PaQqUC9SRmAiSA9CCCYd4="
		},
		"ini": {
			"version": "1.3.5",
			"resolved": "https://registry.npmjs.org/ini/-/ini-1.3.5.tgz",
			"integrity": "sha512-RZY5huIKCMRWDUqZlEi72f/lmXKMvuszcMBduliQ3nnWbx9X/ZBQO7DijMEYS9EhHBb2qacRUMtC7svLwe0lcw==",
			"dev": true
		},
		"interpret": {
			"version": "1.1.0",
			"resolved": "https://registry.npmjs.org/interpret/-/interpret-1.1.0.tgz",
			"integrity": "sha1-ftGxQQxqDg94z5XTuEQMY/eLhhQ=",
			"dev": true
		},
		"invariant": {
			"version": "2.2.2",
			"resolved": "https://registry.npmjs.org/invariant/-/invariant-2.2.2.tgz",
			"integrity": "sha1-nh9WrArNtr8wMwbzOL47IErmA2A=",
			"dev": true,
			"requires": {
				"loose-envify": "1.3.1"
			}
		},
		"irregular-plurals": {
			"version": "1.4.0",
			"resolved": "https://registry.npmjs.org/irregular-plurals/-/irregular-plurals-1.4.0.tgz",
			"integrity": "sha1-LKmwM2UREYVUEvFr5dd8YqRYp2Y=",
			"dev": true
		},
		"is": {
			"version": "3.2.1",
			"resolved": "https://registry.npmjs.org/is/-/is-3.2.1.tgz",
			"integrity": "sha1-0Kwq1V63sL7JJqUmb2xmKqqD3KU=",
			"dev": true
		},
		"is-absolute": {
			"version": "1.0.0",
			"resolved": "https://registry.npmjs.org/is-absolute/-/is-absolute-1.0.0.tgz",
			"integrity": "sha512-dOWoqflvcydARa360Gvv18DZ/gRuHKi2NU/wU5X1ZFzdYfH29nkiNZsF3mp4OJ3H4yo9Mx8A/uAGNzpzPN3yBA==",
			"dev": true,
			"requires": {
				"is-relative": "1.0.0",
				"is-windows": "1.0.2"
			}
		},
		"is-accessor-descriptor": {
			"version": "1.0.0",
			"resolved": "https://registry.npmjs.org/is-accessor-descriptor/-/is-accessor-descriptor-1.0.0.tgz",
			"integrity": "sha512-m5hnHTkcVsPfqx3AKlyttIPb7J+XykHvJP2B9bZDjlhLIoEq4XoK64Vg7boZlVWYK6LUY94dYPEE7Lh0ZkZKcQ==",
			"dev": true,
			"requires": {
				"kind-of": "6.0.2"
			}
		},
		"is-arrayish": {
			"version": "0.2.1",
			"resolved": "https://registry.npmjs.org/is-arrayish/-/is-arrayish-0.2.1.tgz",
			"integrity": "sha1-d8mYQFJ6qOyxqLppe4BkWnqSap0=",
			"dev": true
		},
		"is-buffer": {
			"version": "1.1.6",
			"resolved": "https://registry.npmjs.org/is-buffer/-/is-buffer-1.1.6.tgz",
			"integrity": "sha512-NcdALwpXkTm5Zvvbk7owOUSvVvBKDgKP5/ewfXEznmQFfs4ZRmanOeKBTjRVjka3QFoN6XJ+9F3USqfHqTaU5w=="
		},
		"is-builtin-module": {
			"version": "1.0.0",
			"resolved": "https://registry.npmjs.org/is-builtin-module/-/is-builtin-module-1.0.0.tgz",
			"integrity": "sha1-VAVy0096wxGfj3bDDLwbHgN6/74=",
			"dev": true,
			"requires": {
				"builtin-modules": "1.1.1"
			}
		},
		"is-data-descriptor": {
			"version": "1.0.0",
			"resolved": "https://registry.npmjs.org/is-data-descriptor/-/is-data-descriptor-1.0.0.tgz",
			"integrity": "sha512-jbRXy1FmtAoCjQkVmIVYwuuqDFUbaOeDjmed1tOGPrsMhtJA4rD9tkgA0F1qJ3gRFRXcHYVkdeaP50Q5rE/jLQ==",
			"dev": true,
			"requires": {
				"kind-of": "6.0.2"
			}
		},
		"is-descriptor": {
			"version": "1.0.2",
			"resolved": "https://registry.npmjs.org/is-descriptor/-/is-descriptor-1.0.2.tgz",
			"integrity": "sha512-2eis5WqQGV7peooDyLmNEPUrps9+SXX5c9pL3xEB+4e9HnGuDa7mB7kHxHw4CbqS9k1T2hOH3miL8n8WtiYVtg==",
			"dev": true,
			"requires": {
				"is-accessor-descriptor": "1.0.0",
				"is-data-descriptor": "1.0.0",
				"kind-of": "6.0.2"
			}
		},
		"is-dotfile": {
			"version": "1.0.3",
			"resolved": "https://registry.npmjs.org/is-dotfile/-/is-dotfile-1.0.3.tgz",
			"integrity": "sha1-pqLzL/0t+wT1yiXs0Pa4PPeYoeE=",
			"dev": true
		},
		"is-equal-shallow": {
			"version": "0.1.3",
			"resolved": "https://registry.npmjs.org/is-equal-shallow/-/is-equal-shallow-0.1.3.tgz",
			"integrity": "sha1-IjgJj8Ih3gvPpdnqxMRdY4qhxTQ=",
			"dev": true,
			"requires": {
				"is-primitive": "2.0.0"
			}
		},
		"is-extendable": {
			"version": "0.1.1",
			"resolved": "https://registry.npmjs.org/is-extendable/-/is-extendable-0.1.1.tgz",
			"integrity": "sha1-YrEQ4omkcUGOPsNqYX1HLjAd/Ik=",
			"dev": true
		},
		"is-extglob": {
			"version": "2.1.1",
			"resolved": "https://registry.npmjs.org/is-extglob/-/is-extglob-2.1.1.tgz",
			"integrity": "sha1-qIwCU1eR8C7TfHahueqXc8gz+MI=",
			"dev": true
		},
		"is-finite": {
			"version": "1.0.2",
			"resolved": "https://registry.npmjs.org/is-finite/-/is-finite-1.0.2.tgz",
			"integrity": "sha1-zGZ3aVYCvlUO8R6LSqYwU0K20Ko=",
			"dev": true,
			"requires": {
				"number-is-nan": "1.0.1"
			}
		},
		"is-glob": {
			"version": "3.1.0",
			"resolved": "https://registry.npmjs.org/is-glob/-/is-glob-3.1.0.tgz",
			"integrity": "sha1-e6WuJCF4BKxwcHuWkiVnSGzD6Eo=",
			"dev": true,
			"requires": {
				"is-extglob": "2.1.1"
			}
		},
		"is-my-ip-valid": {
			"version": "1.0.0",
			"resolved": "https://registry.npmjs.org/is-my-ip-valid/-/is-my-ip-valid-1.0.0.tgz",
			"integrity": "sha512-gmh/eWXROncUzRnIa1Ubrt5b8ep/MGSnfAUI3aRp+sqTCs1tv1Isl8d8F6JmkN3dXKc3ehZMrtiPN9eL03NuaQ=="
		},
		"is-my-json-valid": {
			"version": "2.17.2",
			"resolved": "https://registry.npmjs.org/is-my-json-valid/-/is-my-json-valid-2.17.2.tgz",
			"integrity": "sha512-IBhBslgngMQN8DDSppmgDv7RNrlFotuuDsKcrCP3+HbFaVivIBU7u9oiiErw8sH4ynx3+gOGQ3q2otkgiSi6kg==",
			"requires": {
				"generate-function": "2.0.0",
				"generate-object-property": "1.2.0",
				"is-my-ip-valid": "1.0.0",
				"jsonpointer": "4.0.1",
				"xtend": "4.0.1"
			}
		},
		"is-number": {
			"version": "3.0.0",
			"resolved": "https://registry.npmjs.org/is-number/-/is-number-3.0.0.tgz",
			"integrity": "sha1-JP1iAaR4LPUFYcgQJ2r8fRLXEZU=",
			"dev": true,
			"requires": {
				"kind-of": "3.2.2"
			},
			"dependencies": {
				"kind-of": {
					"version": "3.2.2",
					"resolved": "https://registry.npmjs.org/kind-of/-/kind-of-3.2.2.tgz",
					"integrity": "sha1-MeohpzS6ubuw8yRm2JOupR5KPGQ=",
					"dev": true,
					"requires": {
						"is-buffer": "1.1.6"
					}
				}
			}
		},
		"is-obj": {
			"version": "1.0.1",
			"resolved": "https://registry.npmjs.org/is-obj/-/is-obj-1.0.1.tgz",
			"integrity": "sha1-PkcprB9f3gJc19g6iW2rn09n2w8="
		},
		"is-odd": {
			"version": "1.0.0",
			"resolved": "https://registry.npmjs.org/is-odd/-/is-odd-1.0.0.tgz",
			"integrity": "sha1-O4qTLrAos3dcObsJ6RdnrM22kIg=",
			"dev": true,
			"requires": {
				"is-number": "3.0.0"
			}
		},
		"is-path-cwd": {
			"version": "1.0.0",
			"resolved": "https://registry.npmjs.org/is-path-cwd/-/is-path-cwd-1.0.0.tgz",
			"integrity": "sha1-0iXsIxMuie3Tj9p2dHLmLmXxEG0=",
			"dev": true
		},
		"is-path-in-cwd": {
			"version": "1.0.0",
			"resolved": "https://registry.npmjs.org/is-path-in-cwd/-/is-path-in-cwd-1.0.0.tgz",
			"integrity": "sha1-ZHdYK4IU1gI0YJRWcAO+ip6sBNw=",
			"dev": true,
			"requires": {
				"is-path-inside": "1.0.1"
			}
		},
		"is-path-inside": {
			"version": "1.0.1",
			"resolved": "https://registry.npmjs.org/is-path-inside/-/is-path-inside-1.0.1.tgz",
			"integrity": "sha1-jvW33lBDej/cprToZe96pVy0gDY=",
			"dev": true,
			"requires": {
				"path-is-inside": "1.0.2"
			}
		},
		"is-plain-object": {
			"version": "2.0.4",
			"resolved": "https://registry.npmjs.org/is-plain-object/-/is-plain-object-2.0.4.tgz",
			"integrity": "sha512-h5PpgXkWitc38BBMYawTYMWJHFZJVnBquFE57xFpjB8pJFiF6gZ+bU+WyI/yqXiFR5mdLsgYNaPe8uao6Uv9Og==",
			"dev": true,
			"requires": {
				"isobject": "3.0.1"
			}
		},
		"is-posix-bracket": {
			"version": "0.1.1",
			"resolved": "https://registry.npmjs.org/is-posix-bracket/-/is-posix-bracket-0.1.1.tgz",
			"integrity": "sha1-MzTceXdDaOkvAW5vvAqI9c1ua8Q=",
			"dev": true
		},
		"is-primitive": {
			"version": "2.0.0",
			"resolved": "https://registry.npmjs.org/is-primitive/-/is-primitive-2.0.0.tgz",
			"integrity": "sha1-IHurkWOEmcB7Kt8kCkGochADRXU=",
			"dev": true
		},
		"is-property": {
			"version": "1.0.2",
			"resolved": "https://registry.npmjs.org/is-property/-/is-property-1.0.2.tgz",
			"integrity": "sha1-V/4cTkhHTt1lsJkR8msc1Ald2oQ="
		},
		"is-relative": {
			"version": "1.0.0",
			"resolved": "https://registry.npmjs.org/is-relative/-/is-relative-1.0.0.tgz",
			"integrity": "sha512-Kw/ReK0iqwKeu0MITLFuj0jbPAmEiOsIwyIXvvbfa6QfmN9pkD1M+8pdk7Rl/dTKbH34/XBFMbgD4iMJhLQbGA==",
			"dev": true,
			"requires": {
				"is-unc-path": "1.0.0"
			}
		},
		"is-stream": {
			"version": "1.1.0",
			"resolved": "https://registry.npmjs.org/is-stream/-/is-stream-1.1.0.tgz",
			"integrity": "sha1-EtSj3U5o4Lec6428hBc66A2RykQ="
		},
		"is-typedarray": {
			"version": "1.0.0",
			"resolved": "https://registry.npmjs.org/is-typedarray/-/is-typedarray-1.0.0.tgz",
			"integrity": "sha1-5HnICFjfDBsR3dppQPlgEfzaSpo="
		},
		"is-unc-path": {
			"version": "1.0.0",
			"resolved": "https://registry.npmjs.org/is-unc-path/-/is-unc-path-1.0.0.tgz",
			"integrity": "sha512-mrGpVd0fs7WWLfVsStvgF6iEJnbjDFZh9/emhRDcGWTduTfNHd9CHeUwH3gYIjdbwo4On6hunkztwOaAw0yllQ==",
			"dev": true,
			"requires": {
				"unc-path-regex": "0.1.2"
			}
		},
		"is-utf8": {
			"version": "0.2.1",
			"resolved": "https://registry.npmjs.org/is-utf8/-/is-utf8-0.2.1.tgz",
			"integrity": "sha1-Sw2hRCEE0bM2NA6AeX6GXPOffXI=",
			"dev": true
		},
		"is-valid-glob": {
			"version": "0.3.0",
			"resolved": "https://registry.npmjs.org/is-valid-glob/-/is-valid-glob-0.3.0.tgz",
			"integrity": "sha1-1LVcafUYhvm2XHDWwmItN+KfSP4=",
			"dev": true
		},
		"is-windows": {
			"version": "1.0.2",
			"resolved": "https://registry.npmjs.org/is-windows/-/is-windows-1.0.2.tgz",
			"integrity": "sha512-eXK1UInq2bPmjyX6e3VHIzMLobc4J94i4AWn+Hpq3OU5KkrRC96OAcR3PRJ/pGu6m8TRnBHP9dkXQVsT/COVIA==",
			"dev": true
		},
		"isarray": {
			"version": "1.0.0",
			"resolved": "https://registry.npmjs.org/isarray/-/isarray-1.0.0.tgz",
			"integrity": "sha1-u5NdSFgsuhaMBoNJV6VKPgcSTxE="
		},
		"isexe": {
			"version": "2.0.0",
			"resolved": "https://registry.npmjs.org/isexe/-/isexe-2.0.0.tgz",
			"integrity": "sha1-6PvzdNxVb/iUehDcsFctYz8s+hA="
		},
		"isobject": {
			"version": "3.0.1",
			"resolved": "https://registry.npmjs.org/isobject/-/isobject-3.0.1.tgz",
			"integrity": "sha1-TkMekrEalzFjaqH5yNHMvP2reN8=",
			"dev": true
		},
		"isparta": {
			"version": "4.0.0",
			"resolved": "https://registry.npmjs.org/isparta/-/isparta-4.0.0.tgz",
			"integrity": "sha1-HekZlvSAsi3LGsqFECVbrhV0RG4=",
			"dev": true,
			"requires": {
				"babel-core": "6.26.0",
				"escodegen": "1.8.1",
				"esprima": "2.7.3",
				"istanbul": "0.4.5",
				"mkdirp": "0.5.1",
				"nomnomnomnom": "2.0.1",
				"object-assign": "4.1.1",
				"source-map": "0.5.2",
				"which": "1.3.0"
			}
		},
		"isstream": {
			"version": "0.1.2",
			"resolved": "https://registry.npmjs.org/isstream/-/isstream-0.1.2.tgz",
			"integrity": "sha1-R+Y/evVa+m+S4VAOaQ64uFKcCZo="
		},
		"istanbul": {
			"version": "0.4.5",
			"resolved": "https://registry.npmjs.org/istanbul/-/istanbul-0.4.5.tgz",
			"integrity": "sha1-ZcfXPUxNqE1POsMQuRj7C4Azczs=",
			"dev": true,
			"requires": {
				"abbrev": "1.0.9",
				"async": "1.5.2",
				"escodegen": "1.8.1",
				"esprima": "2.7.3",
				"glob": "5.0.15",
				"handlebars": "4.0.11",
				"js-yaml": "3.10.0",
				"mkdirp": "0.5.1",
				"nopt": "3.0.6",
				"once": "1.4.0",
				"resolve": "1.1.7",
				"supports-color": "3.2.3",
				"which": "1.3.0",
				"wordwrap": "1.0.0"
			},
			"dependencies": {
				"async": {
					"version": "1.5.2",
					"resolved": "https://registry.npmjs.org/async/-/async-1.5.2.tgz",
					"integrity": "sha1-7GphrlZIDAw8skHJVhjiCJL5Zyo=",
					"dev": true
				},
				"glob": {
					"version": "5.0.15",
					"resolved": "https://registry.npmjs.org/glob/-/glob-5.0.15.tgz",
					"integrity": "sha1-G8k2ueAvSmA/zCIuz3Yz0wuLk7E=",
					"dev": true,
					"requires": {
						"inflight": "1.0.6",
						"inherits": "2.0.3",
						"minimatch": "3.0.4",
						"once": "1.4.0",
						"path-is-absolute": "1.0.1"
					}
				},
				"has-flag": {
					"version": "1.0.0",
					"resolved": "https://registry.npmjs.org/has-flag/-/has-flag-1.0.0.tgz",
					"integrity": "sha1-nZ55MWXOAXoA8AQYxD+UKnsdEfo=",
					"dev": true
				},
				"resolve": {
					"version": "1.1.7",
					"resolved": "https://registry.npmjs.org/resolve/-/resolve-1.1.7.tgz",
					"integrity": "sha1-IDEU2CrSxe2ejgQRs5ModeiJ6Xs=",
					"dev": true
				},
				"supports-color": {
					"version": "3.2.3",
					"resolved": "https://registry.npmjs.org/supports-color/-/supports-color-3.2.3.tgz",
					"integrity": "sha1-ZawFBLOVQXHYpklGsq48u4pfVPY=",
					"dev": true,
					"requires": {
						"has-flag": "1.0.0"
					}
				}
			}
		},
		"istanbul-threshold-checker": {
			"version": "0.2.1",
			"resolved": "https://registry.npmjs.org/istanbul-threshold-checker/-/istanbul-threshold-checker-0.2.1.tgz",
			"integrity": "sha1-xdyU6PLMXNP/0zVFL4S1U8QkgzE=",
			"dev": true,
			"requires": {
				"istanbul": "0.4.5",
				"lodash": "4.17.5"
			}
		},
		"js-tokens": {
			"version": "3.0.2",
			"resolved": "https://registry.npmjs.org/js-tokens/-/js-tokens-3.0.2.tgz",
			"integrity": "sha1-mGbfOVECEw449/mWvOtlRDIJwls=",
			"dev": true
		},
		"js-yaml": {
			"version": "3.10.0",
			"resolved": "https://registry.npmjs.org/js-yaml/-/js-yaml-3.10.0.tgz",
			"integrity": "sha512-O2v52ffjLa9VeM43J4XocZE//WT9N0IiwDa3KSHH7Tu8CtH+1qM8SIZvnsTh6v+4yFy5KUY3BHUVwjpfAWsjIA==",
			"dev": true,
			"requires": {
				"argparse": "1.0.10",
				"esprima": "4.0.0"
			},
			"dependencies": {
				"esprima": {
					"version": "4.0.0",
					"resolved": "https://registry.npmjs.org/esprima/-/esprima-4.0.0.tgz",
					"integrity": "sha512-oftTcaMu/EGrEIu904mWteKIv8vMuOgGYo7EhVJJN00R/EED9DCua/xxHRdYnKtcECzVg7xOWhflvJMnqcFZjw==",
					"dev": true
				}
			}
		},
		"jsbn": {
			"version": "0.1.1",
			"resolved": "https://registry.npmjs.org/jsbn/-/jsbn-0.1.1.tgz",
			"integrity": "sha1-peZUwuWi3rXyAdls77yoDA7y9RM=",
			"optional": true
		},
		"jsesc": {
			"version": "1.3.0",
			"resolved": "https://registry.npmjs.org/jsesc/-/jsesc-1.3.0.tgz",
			"integrity": "sha1-RsP+yMGJKxKwgz25vHYiF226s0s=",
			"dev": true
		},
		"json-schema": {
			"version": "0.2.3",
			"resolved": "https://registry.npmjs.org/json-schema/-/json-schema-0.2.3.tgz",
			"integrity": "sha1-tIDIkuWaLwWVTOcnvT8qTogvnhM="
		},
		"json-schema-traverse": {
			"version": "0.3.1",
			"resolved": "https://registry.npmjs.org/json-schema-traverse/-/json-schema-traverse-0.3.1.tgz",
			"integrity": "sha1-NJptRMU6Ud6JtAgFxdXlm0F9M0A="
		},
		"json-stable-stringify": {
			"version": "1.0.1",
			"resolved": "https://registry.npmjs.org/json-stable-stringify/-/json-stable-stringify-1.0.1.tgz",
			"integrity": "sha1-mnWdOcXy/1A/1TAGRu1EX4jE+a8=",
			"dev": true,
			"requires": {
				"jsonify": "0.0.0"
			}
		},
		"json-stringify-safe": {
			"version": "5.0.1",
			"resolved": "https://registry.npmjs.org/json-stringify-safe/-/json-stringify-safe-5.0.1.tgz",
			"integrity": "sha1-Epai1Y/UXxmg9s4B1lcB4sc1tus="
		},
		"json3": {
			"version": "3.3.2",
			"resolved": "https://registry.npmjs.org/json3/-/json3-3.3.2.tgz",
			"integrity": "sha1-PAQ0dD35Pi9cQq7nsZvLSDV19OE=",
			"dev": true
		},
		"json5": {
			"version": "0.5.1",
			"resolved": "https://registry.npmjs.org/json5/-/json5-0.5.1.tgz",
			"integrity": "sha1-Hq3nrMASA0rYTiOWdn6tn6VJWCE=",
			"dev": true
		},
		"jsonify": {
			"version": "0.0.0",
			"resolved": "https://registry.npmjs.org/jsonify/-/jsonify-0.0.0.tgz",
			"integrity": "sha1-LHS27kHZPKUbe1qu6PUDYx0lKnM=",
			"dev": true
		},
		"jsonpointer": {
			"version": "4.0.1",
			"resolved": "https://registry.npmjs.org/jsonpointer/-/jsonpointer-4.0.1.tgz",
			"integrity": "sha1-T9kss04OnbPInIYi7PUfm5eMbLk="
		},
		"jsonwebtoken": {
			"version": "8.1.1",
			"resolved": "https://registry.npmjs.org/jsonwebtoken/-/jsonwebtoken-8.1.1.tgz",
			"integrity": "sha512-+ijVOtfLMlCII8LJkvabaKX3+8tGrGjiCTfzoed2D1b/ebKTO1hIYBQUJHbd9dJ9Fa4kH+dhYEd1qDwyzDLUUw==",
			"requires": {
				"jws": "3.1.4",
				"lodash.includes": "4.3.0",
				"lodash.isboolean": "3.0.3",
				"lodash.isinteger": "4.0.4",
				"lodash.isnumber": "3.0.3",
				"lodash.isplainobject": "4.0.6",
				"lodash.isstring": "4.0.1",
				"lodash.once": "4.1.1",
				"ms": "2.1.1",
				"xtend": "4.0.1"
			}
		},
		"jsprim": {
			"version": "1.4.1",
			"resolved": "https://registry.npmjs.org/jsprim/-/jsprim-1.4.1.tgz",
			"integrity": "sha1-MT5mvB5cwG5Di8G3SZwuXFastqI=",
			"requires": {
				"assert-plus": "1.0.0",
				"extsprintf": "1.3.0",
				"json-schema": "0.2.3",
				"verror": "1.10.0"
			},
			"dependencies": {
				"assert-plus": {
					"version": "1.0.0",
					"resolved": "https://registry.npmjs.org/assert-plus/-/assert-plus-1.0.0.tgz",
					"integrity": "sha1-8S4PPF13sLHN2RRpQuTpbB5N1SU="
				}
			}
		},
		"jszip": {
			"version": "3.1.5",
			"resolved": "https://registry.npmjs.org/jszip/-/jszip-3.1.5.tgz",
			"integrity": "sha512-5W8NUaFRFRqTOL7ZDDrx5qWHJyBXy6velVudIzQUSoqAAYqzSh2Z7/m0Rf1QbmQJccegD0r+YZxBjzqoBiEeJQ==",
			"requires": {
				"core-js": "2.3.0",
				"es6-promise": "3.0.2",
				"lie": "3.1.1",
				"pako": "1.0.6",
				"readable-stream": "2.0.6"
			}
		},
		"jwa": {
			"version": "1.1.5",
			"resolved": "https://registry.npmjs.org/jwa/-/jwa-1.1.5.tgz",
			"integrity": "sha1-oFUs4CIHQs1S4VN3SjKQXDDnVuU=",
			"requires": {
				"base64url": "2.0.0",
				"buffer-equal-constant-time": "1.0.1",
				"ecdsa-sig-formatter": "1.0.9",
				"safe-buffer": "5.1.1"
			}
		},
		"jws": {
			"version": "3.1.4",
			"resolved": "https://registry.npmjs.org/jws/-/jws-3.1.4.tgz",
			"integrity": "sha1-+ei5M46KhHJ31kRLFGT2GIDgUKI=",
			"requires": {
				"base64url": "2.0.0",
				"jwa": "1.1.5",
				"safe-buffer": "5.1.1"
			}
		},
		"kind-of": {
			"version": "6.0.2",
			"resolved": "https://registry.npmjs.org/kind-of/-/kind-of-6.0.2.tgz",
			"integrity": "sha512-s5kLOcnH0XqDO+FvuaLX8DDjZ18CGFk7VygH40QoKPUQhW4e2rvM0rwUq0t8IQDOwYSeLK01U90OjzBTme2QqA==",
			"dev": true
		},
		"lazy-cache": {
			"version": "2.0.2",
			"resolved": "https://registry.npmjs.org/lazy-cache/-/lazy-cache-2.0.2.tgz",
			"integrity": "sha1-uRkKT5EzVGlIQIWfio9whNiCImQ=",
			"dev": true,
			"requires": {
				"set-getter": "0.1.0"
			}
		},
		"lazy-debug-legacy": {
			"version": "0.0.1",
			"resolved": "https://registry.npmjs.org/lazy-debug-legacy/-/lazy-debug-legacy-0.0.1.tgz",
			"integrity": "sha1-U3cWwHduTPeePtG2IfdljCkRsbE=",
			"dev": true
		},
		"lazystream": {
			"version": "1.0.0",
			"resolved": "https://registry.npmjs.org/lazystream/-/lazystream-1.0.0.tgz",
			"integrity": "sha1-9plf4PggOS9hOWvolGJAe7dxaOQ=",
			"dev": true,
			"requires": {
				"readable-stream": "2.0.6"
			}
		},
		"levn": {
			"version": "0.3.0",
			"resolved": "https://registry.npmjs.org/levn/-/levn-0.3.0.tgz",
			"integrity": "sha1-OwmSTt+fCDwEkP3UwLxEIeBHZO4=",
			"dev": true,
			"requires": {
				"prelude-ls": "1.1.2",
				"type-check": "0.3.2"
			}
		},
		"lie": {
			"version": "3.1.1",
			"resolved": "https://registry.npmjs.org/lie/-/lie-3.1.1.tgz",
			"integrity": "sha1-mkNrLMd0bKWd56QfpGmz77dr2H4=",
			"requires": {
				"immediate": "3.0.6"
			}
		},
		"liftoff": {
			"version": "2.5.0",
			"resolved": "https://registry.npmjs.org/liftoff/-/liftoff-2.5.0.tgz",
			"integrity": "sha1-IAkpG7Mc6oYbvxCnwVooyvdcMew=",
			"dev": true,
			"requires": {
				"extend": "3.0.1",
				"findup-sync": "2.0.0",
				"fined": "1.1.0",
				"flagged-respawn": "1.0.0",
				"is-plain-object": "2.0.4",
				"object.map": "1.0.1",
				"rechoir": "0.6.2",
				"resolve": "1.5.0"
			}
		},
		"linkify-it": {
			"version": "2.0.3",
			"resolved": "https://registry.npmjs.org/linkify-it/-/linkify-it-2.0.3.tgz",
			"integrity": "sha1-2UpGSPmxwXnWT6lykSaL22zpQ08=",
			"dev": true,
			"requires": {
				"uc.micro": "1.0.5"
			}
		},
		"load-json-file": {
			"version": "1.1.0",
			"resolved": "https://registry.npmjs.org/load-json-file/-/load-json-file-1.1.0.tgz",
			"integrity": "sha1-lWkFcI1YtLq0wiYbBPWfMcmTdMA=",
			"dev": true,
			"requires": {
				"graceful-fs": "4.1.11",
				"parse-json": "2.2.0",
				"pify": "2.3.0",
				"pinkie-promise": "2.0.1",
				"strip-bom": "2.0.0"
			},
			"dependencies": {
				"graceful-fs": {
					"version": "4.1.11",
					"resolved": "https://registry.npmjs.org/graceful-fs/-/graceful-fs-4.1.11.tgz",
					"integrity": "sha1-Dovf5NHduIVNZOBOp8AOKgJuVlg=",
					"dev": true
				},
				"strip-bom": {
					"version": "2.0.0",
					"resolved": "https://registry.npmjs.org/strip-bom/-/strip-bom-2.0.0.tgz",
					"integrity": "sha1-YhmoVhZSBJHzV4i9vxRHqZx+aw4=",
					"dev": true,
					"requires": {
						"is-utf8": "0.2.1"
					}
				}
			}
		},
		"lodash": {
			"version": "4.17.5",
			"resolved": "https://registry.npmjs.org/lodash/-/lodash-4.17.5.tgz",
			"integrity": "sha512-svL3uiZf1RwhH+cWrfZn3A4+U58wbP0tGVTLQPbjplZxZ8ROD9VLuNgsRniTlLe7OlSqR79RUehXgpBW/s0IQw=="
		},
		"lodash._baseassign": {
			"version": "3.2.0",
			"resolved": "https://registry.npmjs.org/lodash._baseassign/-/lodash._baseassign-3.2.0.tgz",
			"integrity": "sha1-jDigmVAPIVrQnlnxci/QxSv+Ck4=",
			"dev": true,
			"requires": {
				"lodash._basecopy": "3.0.1",
				"lodash.keys": "3.1.2"
			}
		},
		"lodash._basecopy": {
			"version": "3.0.1",
			"resolved": "https://registry.npmjs.org/lodash._basecopy/-/lodash._basecopy-3.0.1.tgz",
			"integrity": "sha1-jaDmqHbPNEwK2KVIghEd08XHyjY=",
			"dev": true
		},
		"lodash._basecreate": {
			"version": "3.0.3",
			"resolved": "https://registry.npmjs.org/lodash._basecreate/-/lodash._basecreate-3.0.3.tgz",
			"integrity": "sha1-G8ZhYU2qf8MRt9A78WgGoCE8+CE=",
			"dev": true
		},
		"lodash._basetostring": {
			"version": "3.0.1",
			"resolved": "https://registry.npmjs.org/lodash._basetostring/-/lodash._basetostring-3.0.1.tgz",
			"integrity": "sha1-0YYdh3+CSlL2aYMtyvPuFVZqB9U=",
			"dev": true
		},
		"lodash._basevalues": {
			"version": "3.0.0",
			"resolved": "https://registry.npmjs.org/lodash._basevalues/-/lodash._basevalues-3.0.0.tgz",
			"integrity": "sha1-W3dXYoAr3j0yl1A+JjAIIP32Ybc=",
			"dev": true
		},
		"lodash._getnative": {
			"version": "3.9.1",
			"resolved": "https://registry.npmjs.org/lodash._getnative/-/lodash._getnative-3.9.1.tgz",
			"integrity": "sha1-VwvH3t5G1hzc3mh9ZdPuy6o6r/U=",
			"dev": true
		},
		"lodash._isiterateecall": {
			"version": "3.0.9",
			"resolved": "https://registry.npmjs.org/lodash._isiterateecall/-/lodash._isiterateecall-3.0.9.tgz",
			"integrity": "sha1-UgOte6Ql+uhCRg5pbbnPPmqsBXw=",
			"dev": true
		},
		"lodash._reescape": {
			"version": "3.0.0",
			"resolved": "https://registry.npmjs.org/lodash._reescape/-/lodash._reescape-3.0.0.tgz",
			"integrity": "sha1-Kx1vXf4HyKNVdT5fJ/rH8c3hYWo=",
			"dev": true
		},
		"lodash._reevaluate": {
			"version": "3.0.0",
			"resolved": "https://registry.npmjs.org/lodash._reevaluate/-/lodash._reevaluate-3.0.0.tgz",
			"integrity": "sha1-WLx0xAZklTrgsSTYBpltrKQx4u0=",
			"dev": true
		},
		"lodash._reinterpolate": {
			"version": "3.0.0",
			"resolved": "https://registry.npmjs.org/lodash._reinterpolate/-/lodash._reinterpolate-3.0.0.tgz",
			"integrity": "sha1-DM8tiRZq8Ds2Y8eWU4t1rG4RTZ0=",
			"dev": true
		},
		"lodash._root": {
			"version": "3.0.1",
			"resolved": "https://registry.npmjs.org/lodash._root/-/lodash._root-3.0.1.tgz",
			"integrity": "sha1-+6HEUkwZ7ppfgTa0YJ8BfPTe1pI=",
			"dev": true
		},
		"lodash.create": {
			"version": "3.1.1",
			"resolved": "https://registry.npmjs.org/lodash.create/-/lodash.create-3.1.1.tgz",
			"integrity": "sha1-1/KEnw29p+BGgruM1yqwIkYd6+c=",
			"dev": true,
			"requires": {
				"lodash._baseassign": "3.2.0",
				"lodash._basecreate": "3.0.3",
				"lodash._isiterateecall": "3.0.9"
			}
		},
		"lodash.escape": {
			"version": "3.2.0",
			"resolved": "https://registry.npmjs.org/lodash.escape/-/lodash.escape-3.2.0.tgz",
			"integrity": "sha1-mV7g3BjBtIzJLv+ucaEKq1tIdpg=",
			"dev": true,
			"requires": {
				"lodash._root": "3.0.1"
			}
		},
		"lodash.groupby": {
			"version": "4.6.0",
			"resolved": "https://registry.npmjs.org/lodash.groupby/-/lodash.groupby-4.6.0.tgz",
			"integrity": "sha1-Cwih3PaDl8OXhVwyOXg4Mt90A9E=",
			"dev": true
		},
		"lodash.includes": {
			"version": "4.3.0",
			"resolved": "https://registry.npmjs.org/lodash.includes/-/lodash.includes-4.3.0.tgz",
			"integrity": "sha1-YLuYqHy5I8aMoeUTJUgzFISfVT8="
		},
		"lodash.isarguments": {
			"version": "3.1.0",
			"resolved": "https://registry.npmjs.org/lodash.isarguments/-/lodash.isarguments-3.1.0.tgz",
			"integrity": "sha1-L1c9hcaiQon/AGY7SRwdM4/zRYo=",
			"dev": true
		},
		"lodash.isarray": {
			"version": "3.0.4",
			"resolved": "https://registry.npmjs.org/lodash.isarray/-/lodash.isarray-3.0.4.tgz",
			"integrity": "sha1-eeTriMNqgSKvhvhEqpvNhRtfu1U=",
			"dev": true
		},
		"lodash.isboolean": {
			"version": "3.0.3",
			"resolved": "https://registry.npmjs.org/lodash.isboolean/-/lodash.isboolean-3.0.3.tgz",
			"integrity": "sha1-bC4XHbKiV82WgC/UOwGyDV9YcPY="
		},
		"lodash.isequal": {
			"version": "4.5.0",
			"resolved": "https://registry.npmjs.org/lodash.isequal/-/lodash.isequal-4.5.0.tgz",
			"integrity": "sha1-QVxEePK8wwEgwizhDtMib30+GOA=",
			"dev": true
		},
		"lodash.isinteger": {
			"version": "4.0.4",
			"resolved": "https://registry.npmjs.org/lodash.isinteger/-/lodash.isinteger-4.0.4.tgz",
			"integrity": "sha1-YZwK89A/iwTDH1iChAt3sRzWg0M="
		},
		"lodash.isnumber": {
			"version": "3.0.3",
			"resolved": "https://registry.npmjs.org/lodash.isnumber/-/lodash.isnumber-3.0.3.tgz",
			"integrity": "sha1-POdoEMWSjQM1IwGsKHMX8RwLH/w="
		},
		"lodash.isplainobject": {
			"version": "4.0.6",
			"resolved": "https://registry.npmjs.org/lodash.isplainobject/-/lodash.isplainobject-4.0.6.tgz",
			"integrity": "sha1-fFJqUtibRcRcxpC4gWO+BJf1UMs="
		},
		"lodash.isstring": {
			"version": "4.0.1",
			"resolved": "https://registry.npmjs.org/lodash.isstring/-/lodash.isstring-4.0.1.tgz",
			"integrity": "sha1-1SfftUVuynzJu5XV2ur4i6VKVFE="
		},
		"lodash.keys": {
			"version": "3.1.2",
			"resolved": "https://registry.npmjs.org/lodash.keys/-/lodash.keys-3.1.2.tgz",
			"integrity": "sha1-TbwEcrFWvlCgsoaFXRvQsMZWCYo=",
			"dev": true,
			"requires": {
				"lodash._getnative": "3.9.1",
				"lodash.isarguments": "3.1.0",
				"lodash.isarray": "3.0.4"
			}
		},
		"lodash.once": {
			"version": "4.1.1",
			"resolved": "https://registry.npmjs.org/lodash.once/-/lodash.once-4.1.1.tgz",
			"integrity": "sha1-DdOXEhPHxW34gJd9UEyI+0cal6w="
		},
		"lodash.restparam": {
			"version": "3.6.1",
			"resolved": "https://registry.npmjs.org/lodash.restparam/-/lodash.restparam-3.6.1.tgz",
			"integrity": "sha1-k2pOMJ7zMKdkXtQUWYbIWuWyCAU=",
			"dev": true
		},
		"lodash.template": {
			"version": "3.6.2",
			"resolved": "https://registry.npmjs.org/lodash.template/-/lodash.template-3.6.2.tgz",
			"integrity": "sha1-+M3sxhaaJVvpCYrosMU9N4kx0U8=",
			"dev": true,
			"requires": {
				"lodash._basecopy": "3.0.1",
				"lodash._basetostring": "3.0.1",
				"lodash._basevalues": "3.0.0",
				"lodash._isiterateecall": "3.0.9",
				"lodash._reinterpolate": "3.0.0",
				"lodash.escape": "3.2.0",
				"lodash.keys": "3.1.2",
				"lodash.restparam": "3.6.1",
				"lodash.templatesettings": "3.1.1"
			}
		},
		"lodash.templatesettings": {
			"version": "3.1.1",
			"resolved": "https://registry.npmjs.org/lodash.templatesettings/-/lodash.templatesettings-3.1.1.tgz",
			"integrity": "sha1-+zB4RHU7Zrnxr6VOJix0UwfbqOU=",
			"dev": true,
			"requires": {
				"lodash._reinterpolate": "3.0.0",
				"lodash.escape": "3.2.0"
			}
		},
		"lolex": {
			"version": "1.3.2",
			"resolved": "https://registry.npmjs.org/lolex/-/lolex-1.3.2.tgz",
			"integrity": "sha1-fD2mL/yzDw9agKJWbKJORdigHzE=",
			"dev": true
		},
		"longest": {
			"version": "1.0.1",
			"resolved": "https://registry.npmjs.org/longest/-/longest-1.0.1.tgz",
			"integrity": "sha1-MKCy2jj3N3DoKUoNIuZiXtd9AJc=",
			"dev": true
		},
		"loose-envify": {
			"version": "1.3.1",
			"resolved": "https://registry.npmjs.org/loose-envify/-/loose-envify-1.3.1.tgz",
			"integrity": "sha1-0aitM/qc4OcT1l/dCsi3SNR4yEg=",
			"dev": true,
			"requires": {
				"js-tokens": "3.0.2"
			}
		},
		"loud-rejection": {
			"version": "1.6.0",
			"resolved": "https://registry.npmjs.org/loud-rejection/-/loud-rejection-1.6.0.tgz",
			"integrity": "sha1-W0b4AUft7leIcPCG0Eghz5mOVR8=",
			"dev": true,
			"requires": {
				"currently-unhandled": "0.4.1",
				"signal-exit": "3.0.2"
			}
		},
		"lru-cache": {
			"version": "2.7.3",
			"resolved": "https://registry.npmjs.org/lru-cache/-/lru-cache-2.7.3.tgz",
			"integrity": "sha1-bUUk6LlV+V1PW1iFHOId1y+06VI=",
			"dev": true
		},
		"make-iterator": {
			"version": "1.0.0",
			"resolved": "https://registry.npmjs.org/make-iterator/-/make-iterator-1.0.0.tgz",
			"integrity": "sha1-V7713IXSOSO6I3ZzJNjo+PPZaUs=",
			"dev": true,
			"requires": {
				"kind-of": "3.2.2"
			},
			"dependencies": {
				"kind-of": {
					"version": "3.2.2",
					"resolved": "https://registry.npmjs.org/kind-of/-/kind-of-3.2.2.tgz",
					"integrity": "sha1-MeohpzS6ubuw8yRm2JOupR5KPGQ=",
					"dev": true,
					"requires": {
						"is-buffer": "1.1.6"
					}
				}
			}
		},
		"map-cache": {
			"version": "0.2.2",
			"resolved": "https://registry.npmjs.org/map-cache/-/map-cache-0.2.2.tgz",
			"integrity": "sha1-wyq9C9ZSXZsFFkW7TyasXcmKDb8=",
			"dev": true
		},
		"map-obj": {
			"version": "1.0.1",
			"resolved": "https://registry.npmjs.org/map-obj/-/map-obj-1.0.1.tgz",
			"integrity": "sha1-2TPOuSBdgr3PSIb2dCvcK03qFG0=",
			"dev": true
		},
		"map-stream": {
			"version": "0.1.0",
			"resolved": "https://registry.npmjs.org/map-stream/-/map-stream-0.1.0.tgz",
			"integrity": "sha1-5WqpTEyAVaFkBKBnS3jyFffI4ZQ=",
			"dev": true
		},
		"map-visit": {
			"version": "1.0.0",
			"resolved": "https://registry.npmjs.org/map-visit/-/map-visit-1.0.0.tgz",
			"integrity": "sha1-7Nyo8TFE5mDxtb1B8S80edmN+48=",
			"dev": true,
			"requires": {
				"object-visit": "1.0.1"
			}
		},
		"markdown-it": {
			"version": "8.4.1",
			"resolved": "https://registry.npmjs.org/markdown-it/-/markdown-it-8.4.1.tgz",
			"integrity": "sha512-CzzqSSNkFRUf9vlWvhK1awpJreMRqdCrBvZ8DIoDWTOkESMIF741UPAhuAmbyWmdiFPA6WARNhnu2M6Nrhwa+A==",
			"dev": true,
			"requires": {
				"argparse": "1.0.10",
				"entities": "1.1.1",
				"linkify-it": "2.0.3",
				"mdurl": "1.0.1",
				"uc.micro": "1.0.5"
			}
		},
		"mdurl": {
			"version": "1.0.1",
			"resolved": "https://registry.npmjs.org/mdurl/-/mdurl-1.0.1.tgz",
			"integrity": "sha1-/oWy7HWlkDfyrf7BAP1sYBdhFS4=",
			"dev": true
		},
		"meow": {
			"version": "3.7.0",
			"resolved": "https://registry.npmjs.org/meow/-/meow-3.7.0.tgz",
			"integrity": "sha1-cstmi0JSKCkKu/qFaJJYcwioAfs=",
			"dev": true,
			"requires": {
				"camelcase-keys": "2.1.0",
				"decamelize": "1.2.0",
				"loud-rejection": "1.6.0",
				"map-obj": "1.0.1",
				"minimist": "1.2.0",
				"normalize-package-data": "2.4.0",
				"object-assign": "4.1.1",
				"read-pkg-up": "1.0.1",
				"redent": "1.0.0",
				"trim-newlines": "1.0.0"
			}
		},
		"merge-stream": {
			"version": "1.0.1",
			"resolved": "https://registry.npmjs.org/merge-stream/-/merge-stream-1.0.1.tgz",
			"integrity": "sha1-QEEgLVCKNCugAXQAjfDCUbjBNeE=",
			"dev": true,
			"requires": {
				"readable-stream": "2.0.6"
			}
		},
		"micromatch": {
			"version": "3.1.5",
			"resolved": "https://registry.npmjs.org/micromatch/-/micromatch-3.1.5.tgz",
			"integrity": "sha512-ykttrLPQrz1PUJcXjwsTUjGoPJ64StIGNE2lGVD1c9CuguJ+L7/navsE8IcDNndOoCMvYV0qc/exfVbMHkUhvA==",
			"dev": true,
			"requires": {
				"arr-diff": "4.0.0",
				"array-unique": "0.3.2",
				"braces": "2.3.0",
				"define-property": "1.0.0",
				"extend-shallow": "2.0.1",
				"extglob": "2.0.4",
				"fragment-cache": "0.2.1",
				"kind-of": "6.0.2",
				"nanomatch": "1.2.7",
				"object.pick": "1.3.0",
				"regex-not": "1.0.0",
				"snapdragon": "0.8.1",
				"to-regex": "3.0.1"
			}
		},
		"mime": {
			"version": "1.6.0",
			"resolved": "https://registry.npmjs.org/mime/-/mime-1.6.0.tgz",
			"integrity": "sha512-x0Vn8spI+wuJ1O6S7gnbaQg8Pxh4NNHb7KSINmEWKiPE4RKOplvijn+NkmYmmRgP68mc70j2EbeTFRsrswaQeg==",
			"dev": true
		},
		"mime-db": {
			"version": "1.30.0",
			"resolved": "https://registry.npmjs.org/mime-db/-/mime-db-1.30.0.tgz",
			"integrity": "sha1-dMZD2i3Z1qRTmZY0ZbJtXKfXHwE="
		},
		"mime-types": {
			"version": "2.1.17",
			"resolved": "https://registry.npmjs.org/mime-types/-/mime-types-2.1.17.tgz",
			"integrity": "sha1-Cdejk/A+mVp5+K+Fe3Cp4KsWVXo=",
			"requires": {
				"mime-db": "1.30.0"
			}
		},
		"minimatch": {
			"version": "3.0.4",
			"resolved": "https://registry.npmjs.org/minimatch/-/minimatch-3.0.4.tgz",
			"integrity": "sha512-yJHVQEhyqPLUTgt9B83PXu6W3rx4MvvHvSUvToogpwoGDOUQ+yDrR0HRot+yOCdCO7u4hX3pWft6kWBBcqh0UA==",
			"requires": {
				"brace-expansion": "1.1.11"
			}
		},
		"minimist": {
			"version": "1.2.0",
			"resolved": "https://registry.npmjs.org/minimist/-/minimist-1.2.0.tgz",
			"integrity": "sha1-o1AIsg9BOD7sH7kU9M1d95omQoQ=",
			"dev": true
		},
		"mixin-deep": {
			"version": "1.3.1",
			"resolved": "https://registry.npmjs.org/mixin-deep/-/mixin-deep-1.3.1.tgz",
			"integrity": "sha512-8ZItLHeEgaqEvd5lYBXfm4EZSFCX29Jb9K+lAHhDKzReKBQKj3R+7NOF6tjqYi9t4oI8VUfaWITJQm86wnXGNQ==",
			"dev": true,
			"requires": {
				"for-in": "1.0.2",
				"is-extendable": "1.0.1"
			},
			"dependencies": {
				"is-extendable": {
					"version": "1.0.1",
					"resolved": "https://registry.npmjs.org/is-extendable/-/is-extendable-1.0.1.tgz",
					"integrity": "sha512-arnXMxT1hhoKo9k1LZdmlNyJdDDfy2v0fXjFlmok4+i8ul/6WlbVge9bhM74OpNPQPMGUToDtz+KXa1PneJxOA==",
					"dev": true,
					"requires": {
						"is-plain-object": "2.0.4"
					}
				}
			}
		},
		"mkdirp": {
			"version": "0.5.1",
			"resolved": "https://registry.npmjs.org/mkdirp/-/mkdirp-0.5.1.tgz",
			"integrity": "sha1-MAV0OOrGz3+MR2fzhkjWaX11yQM=",
			"requires": {
				"minimist": "0.0.8"
			},
			"dependencies": {
				"minimist": {
					"version": "0.0.8",
					"resolved": "https://registry.npmjs.org/minimist/-/minimist-0.0.8.tgz",
					"integrity": "sha1-hX/Kv8M5fSYluCKCYuhqp6ARsF0="
				}
			}
		},
		"mocha": {
			"version": "3.5.3",
			"resolved": "https://registry.npmjs.org/mocha/-/mocha-3.5.3.tgz",
			"integrity": "sha512-/6na001MJWEtYxHOV1WLfsmR4YIynkUEhBwzsb+fk2qmQ3iqsi258l/Q2MWHJMImAcNpZ8DEdYAK72NHoIQ9Eg==",
			"dev": true,
			"requires": {
				"browser-stdout": "1.3.0",
				"commander": "2.9.0",
				"debug": "2.6.8",
				"diff": "3.2.0",
				"escape-string-regexp": "1.0.5",
				"glob": "7.1.1",
				"growl": "1.9.2",
				"he": "1.1.1",
				"json3": "3.3.2",
				"lodash.create": "3.1.1",
				"mkdirp": "0.5.1",
				"supports-color": "3.1.2"
			},
			"dependencies": {
				"commander": {
					"version": "2.9.0",
					"resolved": "https://registry.npmjs.org/commander/-/commander-2.9.0.tgz",
					"integrity": "sha1-nJkJQXbhIkDLItbFFGCYQA/g99Q=",
					"dev": true,
					"requires": {
						"graceful-readlink": "1.0.1"
					}
				},
				"debug": {
					"version": "2.6.8",
					"resolved": "https://registry.npmjs.org/debug/-/debug-2.6.8.tgz",
					"integrity": "sha1-5zFTHKLt4n0YgiJCfaF4IdaP9Pw=",
					"dev": true,
					"requires": {
						"ms": "2.0.0"
					}
				},
				"glob": {
					"version": "7.1.1",
					"resolved": "https://registry.npmjs.org/glob/-/glob-7.1.1.tgz",
					"integrity": "sha1-gFIR3wT6rxxjo2ADBs31reULLsg=",
					"dev": true,
					"requires": {
						"fs.realpath": "1.0.0",
						"inflight": "1.0.6",
						"inherits": "2.0.3",
						"minimatch": "3.0.4",
						"once": "1.4.0",
						"path-is-absolute": "1.0.1"
					}
				},
				"has-flag": {
					"version": "1.0.0",
					"resolved": "https://registry.npmjs.org/has-flag/-/has-flag-1.0.0.tgz",
					"integrity": "sha1-nZ55MWXOAXoA8AQYxD+UKnsdEfo=",
					"dev": true
				},
				"ms": {
					"version": "2.0.0",
					"resolved": "https://registry.npmjs.org/ms/-/ms-2.0.0.tgz",
					"integrity": "sha1-VgiurfwAvmwpAd9fmGF4jeDVl8g=",
					"dev": true
				},
				"supports-color": {
					"version": "3.1.2",
					"resolved": "https://registry.npmjs.org/supports-color/-/supports-color-3.1.2.tgz",
					"integrity": "sha1-cqJiiU2dQIuVbKBf83su2KbiotU=",
					"dev": true,
					"requires": {
						"has-flag": "1.0.0"
					}
				}
			}
		},
		"mocha-teamcity-reporter": {
			"version": "1.1.1",
			"resolved": "https://registry.npmjs.org/mocha-teamcity-reporter/-/mocha-teamcity-reporter-1.1.1.tgz",
			"integrity": "sha1-aW5ns9PTv3Iiw2CPNSNTf4VBFDk=",
			"dev": true,
			"requires": {
				"mocha": "3.5.3"
			}
		},
		"mock-fs": {
			"version": "4.4.2",
			"resolved": "https://registry.npmjs.org/mock-fs/-/mock-fs-4.4.2.tgz",
			"integrity": "sha512-dF+yxZSojSiI8AXGoxj5qdFWpucndc54Ug+TwlpHFaV7j22MGG+OML2+FVa6xAZtjb/OFFQhOC37Jegx2GbEwA==",
			"dev": true
		},
		"moment": {
			"version": "2.20.1",
			"resolved": "https://registry.npmjs.org/moment/-/moment-2.20.1.tgz",
			"integrity": "sha512-Yh9y73JRljxW5QxN08Fner68eFLxM5ynNOAw2LbIB1YAGeQzZT8QFSUvkAz609Zf+IHhhaUxqZK8dG3W/+HEvg=="
		},
		"ms": {
			"version": "2.1.1",
			"resolved": "https://registry.npmjs.org/ms/-/ms-2.1.1.tgz",
			"integrity": "sha512-tgp+dl5cGk28utYktBsrFqA7HKgrhgPsg6Z/EfhWI4gl1Hwq8B/GmY/0oXZ6nF8hDVesS/FpnYaD/kOWhYQvyg=="
		},
		"ms-rest": {
			"version": "1.15.7",
			"resolved": "https://registry.npmjs.org/ms-rest/-/ms-rest-1.15.7.tgz",
			"integrity": "sha1-QAUV4FsZJIicthoexgVCkKaOEgc=",
			"requires": {
				"duplexer": "0.1.1",
				"moment": "2.20.1",
				"request": "2.74.0",
				"through": "2.3.8",
				"tunnel": "0.0.5",
				"uuid": "3.2.1"
			},
			"dependencies": {
				"node-uuid": {
					"version": "1.4.8",
					"resolved": "https://registry.npmjs.org/node-uuid/-/node-uuid-1.4.8.tgz",
					"integrity": "sha1-sEDrCSOWivq/jTL7HxfxFn/auQc="
				},
				"qs": {
					"version": "6.2.3",
					"resolved": "https://registry.npmjs.org/qs/-/qs-6.2.3.tgz",
					"integrity": "sha1-HPyyXBCpsrSDBT/zn138kjOQjP4="
				},
				"request": {
					"version": "2.74.0",
					"resolved": "https://registry.npmjs.org/request/-/request-2.74.0.tgz",
					"integrity": "sha1-dpPKdou7DqXIzgjAhKRe+gW4kqs=",
					"requires": {
						"aws-sign2": "0.6.0",
						"aws4": "1.6.0",
						"bl": "1.1.2",
						"caseless": "0.11.0",
						"combined-stream": "1.0.6",
						"extend": "3.0.1",
						"forever-agent": "0.6.1",
						"form-data": "1.0.1",
						"har-validator": "2.0.6",
						"hawk": "3.1.3",
						"http-signature": "1.1.1",
						"is-typedarray": "1.0.0",
						"isstream": "0.1.2",
						"json-stringify-safe": "5.0.1",
						"mime-types": "2.1.17",
						"node-uuid": "1.4.8",
						"oauth-sign": "0.8.2",
						"qs": "6.2.3",
						"stringstream": "0.0.5",
						"tough-cookie": "2.3.3",
						"tunnel-agent": "0.4.3"
					}
				}
			}
		},
		"multimatch": {
			"version": "2.1.0",
			"resolved": "https://registry.npmjs.org/multimatch/-/multimatch-2.1.0.tgz",
			"integrity": "sha1-nHkGoi+0wCkZ4vX3UWG0zb1LKis=",
			"dev": true,
			"requires": {
				"array-differ": "1.0.0",
				"array-union": "1.0.2",
				"arrify": "1.0.1",
				"minimatch": "3.0.4"
			}
		},
		"multipipe": {
			"version": "0.1.2",
			"resolved": "https://registry.npmjs.org/multipipe/-/multipipe-0.1.2.tgz",
			"integrity": "sha1-Ko8t33Du1WTf8tV/HhoTfZ8FB4s=",
			"dev": true,
			"requires": {
				"duplexer2": "0.0.2"
			}
		},
		"mute-stream": {
			"version": "0.0.7",
			"resolved": "https://registry.npmjs.org/mute-stream/-/mute-stream-0.0.7.tgz",
			"integrity": "sha1-MHXOk7whuPq0PhvE2n6BFe0ee6s=",
			"dev": true
		},
		"nanomatch": {
			"version": "1.2.7",
			"resolved": "https://registry.npmjs.org/nanomatch/-/nanomatch-1.2.7.tgz",
			"integrity": "sha512-/5ldsnyurvEw7wNpxLFgjVvBLMta43niEYOy0CJ4ntcYSbx6bugRUTQeFb4BR/WanEL1o3aQgHuVLHQaB6tOqg==",
			"dev": true,
			"requires": {
				"arr-diff": "4.0.0",
				"array-unique": "0.3.2",
				"define-property": "1.0.0",
				"extend-shallow": "2.0.1",
				"fragment-cache": "0.2.1",
				"is-odd": "1.0.0",
				"kind-of": "5.1.0",
				"object.pick": "1.3.0",
				"regex-not": "1.0.0",
				"snapdragon": "0.8.1",
				"to-regex": "3.0.1"
			},
			"dependencies": {
				"kind-of": {
					"version": "5.1.0",
					"resolved": "https://registry.npmjs.org/kind-of/-/kind-of-5.1.0.tgz",
					"integrity": "sha512-NGEErnH6F2vUuXDh+OlbcKW7/wOcfdRHaZ7VWtqCztfHri/++YKmP51OdWeGPuqCOba6kk2OTe5d02VmTB80Pw==",
					"dev": true
				}
			}
		},
		"natives": {
			"version": "1.1.1",
			"resolved": "https://registry.npmjs.org/natives/-/natives-1.1.1.tgz",
			"integrity": "sha512-8eRaxn8u/4wN8tGkhlc2cgwwvOLMLUMUn4IYTexMgWd+LyUDfeXVkk2ygQR0hvIHbJQXgHujia3ieUUDwNGkEA==",
			"dev": true
		},
		"node-noop": {
			"version": "1.0.0",
			"resolved": "https://registry.npmjs.org/node-noop/-/node-noop-1.0.0.tgz",
			"integrity": "sha1-R6Pn2Az/qmRYNkvSLthcqzMHvnk="
		},
		"node.extend": {
			"version": "1.1.6",
			"resolved": "https://registry.npmjs.org/node.extend/-/node.extend-1.1.6.tgz",
			"integrity": "sha1-p7iCyC1sk6SGOlUEvV3o7IYli5Y=",
			"dev": true,
			"requires": {
				"is": "3.2.1"
			}
		},
		"noice-json-rpc": {
			"version": "1.1.1",
			"resolved": "https://registry.npmjs.org/noice-json-rpc/-/noice-json-rpc-1.1.1.tgz",
			"integrity": "sha512-wQvyi5JtlNt/NkUjVsEoX8jjygVFa6iIEo/u9OGKMO83f89pDb9vyIFEz+Mqu5QbPk75kWoFliqrxj240h0cWQ=="
		},
		"nomnomnomnom": {
			"version": "2.0.1",
			"resolved": "https://registry.npmjs.org/nomnomnomnom/-/nomnomnomnom-2.0.1.tgz",
			"integrity": "sha1-siOfAxyNBNpn4yg24eMZnhL3qOI=",
			"dev": true,
			"requires": {
				"chalk": "0.4.0",
				"underscore": "1.6.0"
			},
			"dependencies": {
				"ansi-styles": {
					"version": "1.0.0",
					"resolved": "https://registry.npmjs.org/ansi-styles/-/ansi-styles-1.0.0.tgz",
					"integrity": "sha1-yxAt8cVvUSPquLZ817mAJ6AnkXg=",
					"dev": true
				},
				"chalk": {
					"version": "0.4.0",
					"resolved": "https://registry.npmjs.org/chalk/-/chalk-0.4.0.tgz",
					"integrity": "sha1-UZmj3c0MHv4jvAjBsCewYXbgxk8=",
					"dev": true,
					"requires": {
						"ansi-styles": "1.0.0",
						"has-color": "0.1.7",
						"strip-ansi": "0.1.1"
					}
				},
				"strip-ansi": {
					"version": "0.1.1",
					"resolved": "https://registry.npmjs.org/strip-ansi/-/strip-ansi-0.1.1.tgz",
					"integrity": "sha1-OeipjQRNFQZgq+SmgIrPcLt7yZE=",
					"dev": true
				}
			}
		},
		"nopt": {
			"version": "3.0.6",
			"resolved": "https://registry.npmjs.org/nopt/-/nopt-3.0.6.tgz",
			"integrity": "sha1-xkZdvwirzU2zWTF/eaxopkayj/k=",
			"dev": true,
			"requires": {
				"abbrev": "1.0.9"
			}
		},
		"normalize-package-data": {
			"version": "2.4.0",
			"resolved": "https://registry.npmjs.org/normalize-package-data/-/normalize-package-data-2.4.0.tgz",
			"integrity": "sha512-9jjUFbTPfEy3R/ad/2oNbKtW9Hgovl5O1FvFWKkKblNXoN/Oou6+9+KKohPK13Yc3/TyunyWhJp6gvRNR/PPAw==",
			"dev": true,
			"requires": {
				"hosted-git-info": "2.5.0",
				"is-builtin-module": "1.0.0",
				"semver": "5.1.0",
				"validate-npm-package-license": "3.0.1"
			}
		},
		"normalize-path": {
			"version": "2.1.1",
			"resolved": "https://registry.npmjs.org/normalize-path/-/normalize-path-2.1.1.tgz",
			"integrity": "sha1-GrKLVW4Zg2Oowab35vogE3/mrtk=",
			"dev": true,
			"requires": {
				"remove-trailing-separator": "1.1.0"
			}
		},
		"nth-check": {
			"version": "1.0.1",
			"resolved": "https://registry.npmjs.org/nth-check/-/nth-check-1.0.1.tgz",
			"integrity": "sha1-mSms32KPwsQQmN6rgqxYDPFJquQ=",
			"dev": true,
			"requires": {
				"boolbase": "1.0.0"
			}
		},
		"number-is-nan": {
			"version": "1.0.1",
			"resolved": "https://registry.npmjs.org/number-is-nan/-/number-is-nan-1.0.1.tgz",
			"integrity": "sha1-CXtgK1NCKlIsGvuHkDGDNpQaAR0=",
			"dev": true
		},
		"oauth-sign": {
			"version": "0.8.2",
			"resolved": "https://registry.npmjs.org/oauth-sign/-/oauth-sign-0.8.2.tgz",
			"integrity": "sha1-Rqarfwrq2N6unsBWV4C31O/rnUM="
		},
		"object-assign": {
			"version": "4.1.1",
			"resolved": "https://registry.npmjs.org/object-assign/-/object-assign-4.1.1.tgz",
			"integrity": "sha1-IQmtx5ZYh8/AXLvUQsrIv7s2CGM=",
			"dev": true
		},
		"object-copy": {
			"version": "0.1.0",
			"resolved": "https://registry.npmjs.org/object-copy/-/object-copy-0.1.0.tgz",
			"integrity": "sha1-fn2Fi3gb18mRpBupde04EnVOmYw=",
			"dev": true,
			"requires": {
				"copy-descriptor": "0.1.1",
				"define-property": "0.2.5",
				"kind-of": "3.2.2"
			},
			"dependencies": {
				"define-property": {
					"version": "0.2.5",
					"resolved": "https://registry.npmjs.org/define-property/-/define-property-0.2.5.tgz",
					"integrity": "sha1-w1se+RjsPJkPmlvFe+BKrOxcgRY=",
					"dev": true,
					"requires": {
						"is-descriptor": "0.1.6"
					}
				},
				"is-accessor-descriptor": {
					"version": "0.1.6",
					"resolved": "https://registry.npmjs.org/is-accessor-descriptor/-/is-accessor-descriptor-0.1.6.tgz",
					"integrity": "sha1-qeEss66Nh2cn7u84Q/igiXtcmNY=",
					"dev": true,
					"requires": {
						"kind-of": "3.2.2"
					}
				},
				"is-data-descriptor": {
					"version": "0.1.4",
					"resolved": "https://registry.npmjs.org/is-data-descriptor/-/is-data-descriptor-0.1.4.tgz",
					"integrity": "sha1-C17mSDiOLIYCgueT8YVv7D8wG1Y=",
					"dev": true,
					"requires": {
						"kind-of": "3.2.2"
					}
				},
				"is-descriptor": {
					"version": "0.1.6",
					"resolved": "https://registry.npmjs.org/is-descriptor/-/is-descriptor-0.1.6.tgz",
					"integrity": "sha512-avDYr0SB3DwO9zsMov0gKCESFYqCnE4hq/4z3TdUlukEy5t9C0YRq7HLrsN52NAcqXKaepeCD0n+B0arnVG3Hg==",
					"dev": true,
					"requires": {
						"is-accessor-descriptor": "0.1.6",
						"is-data-descriptor": "0.1.4",
						"kind-of": "5.1.0"
					},
					"dependencies": {
						"kind-of": {
							"version": "5.1.0",
							"resolved": "https://registry.npmjs.org/kind-of/-/kind-of-5.1.0.tgz",
							"integrity": "sha512-NGEErnH6F2vUuXDh+OlbcKW7/wOcfdRHaZ7VWtqCztfHri/++YKmP51OdWeGPuqCOba6kk2OTe5d02VmTB80Pw==",
							"dev": true
						}
					}
				},
				"kind-of": {
					"version": "3.2.2",
					"resolved": "https://registry.npmjs.org/kind-of/-/kind-of-3.2.2.tgz",
					"integrity": "sha1-MeohpzS6ubuw8yRm2JOupR5KPGQ=",
					"dev": true,
					"requires": {
						"is-buffer": "1.1.6"
					}
				}
			}
		},
		"object-visit": {
			"version": "1.0.1",
			"resolved": "https://registry.npmjs.org/object-visit/-/object-visit-1.0.1.tgz",
			"integrity": "sha1-95xEk68MU3e1n+OdOV5BBC3QRbs=",
			"dev": true,
			"requires": {
				"isobject": "3.0.1"
			}
		},
		"object.defaults": {
			"version": "1.1.0",
			"resolved": "https://registry.npmjs.org/object.defaults/-/object.defaults-1.1.0.tgz",
			"integrity": "sha1-On+GgzS0B96gbaFtiNXNKeQ1/s8=",
			"dev": true,
			"requires": {
				"array-each": "1.0.1",
				"array-slice": "1.1.0",
				"for-own": "1.0.0",
				"isobject": "3.0.1"
			}
		},
		"object.map": {
			"version": "1.0.1",
			"resolved": "https://registry.npmjs.org/object.map/-/object.map-1.0.1.tgz",
			"integrity": "sha1-z4Plncj8wK1fQlDh94s7gb2AHTc=",
			"dev": true,
			"requires": {
				"for-own": "1.0.0",
				"make-iterator": "1.0.0"
			}
		},
		"object.omit": {
			"version": "2.0.1",
			"resolved": "https://registry.npmjs.org/object.omit/-/object.omit-2.0.1.tgz",
			"integrity": "sha1-Gpx0SCnznbuFjHbKNXmuKlTr0fo=",
			"dev": true,
			"requires": {
				"for-own": "0.1.5",
				"is-extendable": "0.1.1"
			},
			"dependencies": {
				"for-own": {
					"version": "0.1.5",
					"resolved": "https://registry.npmjs.org/for-own/-/for-own-0.1.5.tgz",
					"integrity": "sha1-UmXGgaTylNq78XyVCbZ2OqhFEM4=",
					"dev": true,
					"requires": {
						"for-in": "1.0.2"
					}
				}
			}
		},
		"object.pick": {
			"version": "1.3.0",
			"resolved": "https://registry.npmjs.org/object.pick/-/object.pick-1.3.0.tgz",
			"integrity": "sha1-h6EKxMFpS9Lhy/U1kaZhQftd10c=",
			"dev": true,
			"requires": {
				"isobject": "3.0.1"
			}
		},
		"once": {
			"version": "1.4.0",
			"resolved": "https://registry.npmjs.org/once/-/once-1.4.0.tgz",
			"integrity": "sha1-WDsap3WWHUsROsF9nFC6753Xa9E=",
			"requires": {
				"wrappy": "1.0.2"
			}
		},
		"open": {
			"version": "0.0.5",
			"resolved": "https://registry.npmjs.org/open/-/open-0.0.5.tgz",
			"integrity": "sha1-QsPhjslUZra/DcQvOilFw/DK2Pw="
		},
		"opener": {
			"version": "1.4.3",
			"resolved": "https://registry.npmjs.org/opener/-/opener-1.4.3.tgz",
			"integrity": "sha1-XG2ixdflgx6P+jlklQ+NZnSskLg="
		},
		"optimist": {
			"version": "0.6.1",
			"resolved": "https://registry.npmjs.org/optimist/-/optimist-0.6.1.tgz",
			"integrity": "sha1-2j6nRob6IaGaERwybpDrFaAZZoY=",
			"dev": true,
			"requires": {
				"minimist": "0.0.10",
				"wordwrap": "0.0.3"
			},
			"dependencies": {
				"minimist": {
					"version": "0.0.10",
					"resolved": "https://registry.npmjs.org/minimist/-/minimist-0.0.10.tgz",
					"integrity": "sha1-3j+YVD2/lggr5IrRoMfNqDYwHc8=",
					"dev": true
				},
				"wordwrap": {
					"version": "0.0.3",
					"resolved": "https://registry.npmjs.org/wordwrap/-/wordwrap-0.0.3.tgz",
					"integrity": "sha1-o9XabNXAvAAI03I0u68b7WMFkQc=",
					"dev": true
				}
			}
		},
		"optionator": {
			"version": "0.8.2",
			"resolved": "https://registry.npmjs.org/optionator/-/optionator-0.8.2.tgz",
			"integrity": "sha1-NkxeQJ0/TWMB1sC0wFu6UBgK62Q=",
			"dev": true,
			"requires": {
				"deep-is": "0.1.3",
				"fast-levenshtein": "2.0.6",
				"levn": "0.3.0",
				"prelude-ls": "1.1.2",
				"type-check": "0.3.2",
				"wordwrap": "1.0.0"
			}
		},
		"options": {
			"version": "0.0.6",
			"resolved": "https://registry.npmjs.org/options/-/options-0.0.6.tgz",
			"integrity": "sha1-7CLTEoBrtT5zF3Pnza788cZDEo8="
		},
		"orchestrator": {
			"version": "0.3.8",
			"resolved": "https://registry.npmjs.org/orchestrator/-/orchestrator-0.3.8.tgz",
			"integrity": "sha1-FOfp4nZPcxX7rBhOUGx6pt+UrX4=",
			"dev": true,
			"requires": {
				"end-of-stream": "0.1.5",
				"sequencify": "0.0.7",
				"stream-consume": "0.1.1"
			}
		},
		"ordered-read-streams": {
			"version": "0.1.0",
			"resolved": "https://registry.npmjs.org/ordered-read-streams/-/ordered-read-streams-0.1.0.tgz",
			"integrity": "sha1-/VZamvjrRHO6abbtijQ1LLVS8SY=",
			"dev": true
		},
		"os-homedir": {
			"version": "1.0.2",
			"resolved": "https://registry.npmjs.org/os-homedir/-/os-homedir-1.0.2.tgz",
			"integrity": "sha1-/7xJiDNuDoM94MFox+8VISGqf7M=",
			"dev": true
		},
		"os-tmpdir": {
			"version": "1.0.2",
			"resolved": "https://registry.npmjs.org/os-tmpdir/-/os-tmpdir-1.0.2.tgz",
			"integrity": "sha1-u+Z0BseaqFxc/sdm/lc0VV36EnQ="
		},
		"osenv": {
			"version": "0.1.5",
			"resolved": "https://registry.npmjs.org/osenv/-/osenv-0.1.5.tgz",
			"integrity": "sha512-0CWcCECdMVc2Rw3U5w9ZjqX6ga6ubk1xDVKxtBQPK7wis/0F2r9T6k4ydGYhecl7YUBxBVxhL5oisPsNxAPe2g==",
			"dev": true,
			"requires": {
				"os-homedir": "1.0.2",
				"os-tmpdir": "1.0.2"
			}
		},
		"p-queue": {
			"version": "1.2.0",
			"resolved": "https://registry.npmjs.org/p-queue/-/p-queue-1.2.0.tgz",
			"integrity": "sha1-Y5y4sHJwwVtx16ZEao4wQU88ltE=",
			"dev": true
		},
		"pako": {
			"version": "1.0.6",
			"resolved": "https://registry.npmjs.org/pako/-/pako-1.0.6.tgz",
			"integrity": "sha512-lQe48YPsMJAig+yngZ87Lus+NF+3mtu7DVOBu6b/gHO1YpKwIj5AWjZ/TOS7i46HD/UixzWb1zeWDZfGZ3iYcg=="
		},
		"parse-filepath": {
			"version": "1.0.2",
			"resolved": "https://registry.npmjs.org/parse-filepath/-/parse-filepath-1.0.2.tgz",
			"integrity": "sha1-pjISf1Oq89FYdvWHLz/6x2PWyJE=",
			"dev": true,
			"requires": {
				"is-absolute": "1.0.0",
				"map-cache": "0.2.2",
				"path-root": "0.1.1"
			}
		},
		"parse-glob": {
			"version": "3.0.4",
			"resolved": "https://registry.npmjs.org/parse-glob/-/parse-glob-3.0.4.tgz",
			"integrity": "sha1-ssN2z7EfNVE7rdFz7wu246OIORw=",
			"dev": true,
			"requires": {
				"glob-base": "0.3.0",
				"is-dotfile": "1.0.3",
				"is-extglob": "1.0.0",
				"is-glob": "2.0.1"
			},
			"dependencies": {
				"is-extglob": {
					"version": "1.0.0",
					"resolved": "https://registry.npmjs.org/is-extglob/-/is-extglob-1.0.0.tgz",
					"integrity": "sha1-rEaBd8SUNAWgkvyPKXYMb/xiBsA=",
					"dev": true
				},
				"is-glob": {
					"version": "2.0.1",
					"resolved": "https://registry.npmjs.org/is-glob/-/is-glob-2.0.1.tgz",
					"integrity": "sha1-0Jb5JqPe1WAPP9/ZEZjLCIjC2GM=",
					"dev": true,
					"requires": {
						"is-extglob": "1.0.0"
					}
				}
			}
		},
		"parse-json": {
			"version": "2.2.0",
			"resolved": "https://registry.npmjs.org/parse-json/-/parse-json-2.2.0.tgz",
			"integrity": "sha1-9ID0BDTvgHQfhGkJn43qGPVaTck=",
			"dev": true,
			"requires": {
				"error-ex": "1.3.1"
			}
		},
		"parse-passwd": {
			"version": "1.0.0",
			"resolved": "https://registry.npmjs.org/parse-passwd/-/parse-passwd-1.0.0.tgz",
			"integrity": "sha1-bVuTSkVpk7I9N/QKOC1vFmao5cY=",
			"dev": true
		},
		"parse-semver": {
			"version": "1.1.1",
			"resolved": "https://registry.npmjs.org/parse-semver/-/parse-semver-1.1.1.tgz",
			"integrity": "sha1-mkr9bfBj3Egm+T+6SpnPIj9mbLg=",
			"dev": true,
			"requires": {
				"semver": "5.1.0"
			}
		},
		"parse5": {
			"version": "3.0.3",
			"resolved": "https://registry.npmjs.org/parse5/-/parse5-3.0.3.tgz",
			"integrity": "sha512-rgO9Zg5LLLkfJF9E6CCmXlSE4UVceloys8JrFqCcHloC3usd/kJCyPDwH2SOlzix2j3xaP9sUX3e8+kvkuleAA==",
			"dev": true,
			"requires": {
				"@types/node": "6.0.101"
			}
		},
		"pascalcase": {
			"version": "0.1.1",
			"resolved": "https://registry.npmjs.org/pascalcase/-/pascalcase-0.1.1.tgz",
			"integrity": "sha1-s2PlXoAGym/iF4TS2yK9FdeRfxQ=",
			"dev": true
		},
		"path-dirname": {
			"version": "1.0.2",
			"resolved": "https://registry.npmjs.org/path-dirname/-/path-dirname-1.0.2.tgz",
			"integrity": "sha1-zDPSTVJeCZpTiMAzbG4yuRYGCeA=",
			"dev": true
		},
		"path-exists": {
			"version": "2.1.0",
			"resolved": "https://registry.npmjs.org/path-exists/-/path-exists-2.1.0.tgz",
			"integrity": "sha1-D+tsZPD8UY2adU3V77YscCJ2H0s=",
			"dev": true,
			"requires": {
				"pinkie-promise": "2.0.1"
			}
		},
		"path-is-absolute": {
			"version": "1.0.1",
			"resolved": "https://registry.npmjs.org/path-is-absolute/-/path-is-absolute-1.0.1.tgz",
			"integrity": "sha1-F0uSaHNVNP+8es5r9TpanhtcX18="
		},
		"path-is-inside": {
			"version": "1.0.2",
			"resolved": "https://registry.npmjs.org/path-is-inside/-/path-is-inside-1.0.2.tgz",
			"integrity": "sha1-NlQX3t5EQw0cEa9hAn+s8HS9/FM=",
			"dev": true
		},
		"path-parse": {
			"version": "1.0.5",
			"resolved": "https://registry.npmjs.org/path-parse/-/path-parse-1.0.5.tgz",
			"integrity": "sha1-PBrfhx6pzWyUMbbqK9dKD/BVxME=",
			"dev": true
		},
		"path-root": {
			"version": "0.1.1",
			"resolved": "https://registry.npmjs.org/path-root/-/path-root-0.1.1.tgz",
			"integrity": "sha1-mkpoFMrBwM1zNgqV8yCDyOpHRbc=",
			"dev": true,
			"requires": {
				"path-root-regex": "0.1.2"
			}
		},
		"path-root-regex": {
			"version": "0.1.2",
			"resolved": "https://registry.npmjs.org/path-root-regex/-/path-root-regex-0.1.2.tgz",
			"integrity": "sha1-v8zcjfWxLcUsi0PsONGNcsBLqW0=",
			"dev": true
		},
		"path-type": {
			"version": "1.1.0",
			"resolved": "https://registry.npmjs.org/path-type/-/path-type-1.1.0.tgz",
			"integrity": "sha1-WcRPfuSR2nBNpBXaWkBwuk+P5EE=",
			"dev": true,
			"requires": {
				"graceful-fs": "4.1.11",
				"pify": "2.3.0",
				"pinkie-promise": "2.0.1"
			},
			"dependencies": {
				"graceful-fs": {
					"version": "4.1.11",
					"resolved": "https://registry.npmjs.org/graceful-fs/-/graceful-fs-4.1.11.tgz",
					"integrity": "sha1-Dovf5NHduIVNZOBOp8AOKgJuVlg=",
					"dev": true
				}
			}
		},
		"pause-stream": {
			"version": "0.0.11",
			"resolved": "https://registry.npmjs.org/pause-stream/-/pause-stream-0.0.11.tgz",
			"integrity": "sha1-/lo0sMvOErWqaitAPuLnO2AvFEU=",
			"dev": true,
			"requires": {
				"through": "2.3.8"
			}
		},
		"pend": {
			"version": "1.2.0",
			"resolved": "https://registry.npmjs.org/pend/-/pend-1.2.0.tgz",
			"integrity": "sha1-elfrVQpng/kRUzH89GY9XI4AelA=",
			"dev": true
		},
		"performance-now": {
			"version": "2.1.0",
			"resolved": "https://registry.npmjs.org/performance-now/-/performance-now-2.1.0.tgz",
			"integrity": "sha1-Ywn04OX6kT7BxpMHrjZLSzd8nns="
		},
		"pify": {
			"version": "2.3.0",
			"resolved": "https://registry.npmjs.org/pify/-/pify-2.3.0.tgz",
			"integrity": "sha1-7RQaasBDqEnqWISY59yosVMw6Qw=",
			"dev": true
		},
		"pinkie": {
			"version": "2.0.4",
			"resolved": "https://registry.npmjs.org/pinkie/-/pinkie-2.0.4.tgz",
			"integrity": "sha1-clVrgM+g1IqXToDnckjoDtT3+HA="
		},
		"pinkie-promise": {
			"version": "2.0.1",
			"resolved": "https://registry.npmjs.org/pinkie-promise/-/pinkie-promise-2.0.1.tgz",
			"integrity": "sha1-ITXW36ejWMBprJsXh3YogihFD/o=",
			"requires": {
				"pinkie": "2.0.4"
			}
		},
		"plist": {
			"version": "2.1.0",
			"resolved": "https://registry.npmjs.org/plist/-/plist-2.1.0.tgz",
			"integrity": "sha1-V8zbeggh3yGDEhejytVOPhRqECU=",
			"requires": {
				"base64-js": "1.2.0",
				"xmlbuilder": "8.2.2",
				"xmldom": "0.1.27"
			}
		},
		"plugin-error": {
			"version": "0.1.2",
			"resolved": "https://registry.npmjs.org/plugin-error/-/plugin-error-0.1.2.tgz",
			"integrity": "sha1-O5uzM1zPAPQl4HQ34ZJ2ln2kes4=",
			"dev": true,
			"requires": {
				"ansi-cyan": "0.1.1",
				"ansi-red": "0.1.1",
				"arr-diff": "1.1.0",
				"arr-union": "2.1.0",
				"extend-shallow": "1.1.4"
			},
			"dependencies": {
				"arr-diff": {
					"version": "1.1.0",
					"resolved": "https://registry.npmjs.org/arr-diff/-/arr-diff-1.1.0.tgz",
					"integrity": "sha1-aHwydYFjWI/vfeezb6vklesaOZo=",
					"dev": true,
					"requires": {
						"arr-flatten": "1.1.0",
						"array-slice": "0.2.3"
					}
				},
				"arr-union": {
					"version": "2.1.0",
					"resolved": "https://registry.npmjs.org/arr-union/-/arr-union-2.1.0.tgz",
					"integrity": "sha1-IPnqtexw9cfSFbEHexw5Fh0pLH0=",
					"dev": true
				},
				"array-slice": {
					"version": "0.2.3",
					"resolved": "https://registry.npmjs.org/array-slice/-/array-slice-0.2.3.tgz",
					"integrity": "sha1-3Tz7gO15c6dRF82sabC5nshhhvU=",
					"dev": true
				},
				"extend-shallow": {
					"version": "1.1.4",
					"resolved": "https://registry.npmjs.org/extend-shallow/-/extend-shallow-1.1.4.tgz",
					"integrity": "sha1-Gda/lN/AnXa6cR85uHLSH/TdkHE=",
					"dev": true,
					"requires": {
						"kind-of": "1.1.0"
					}
				},
				"kind-of": {
					"version": "1.1.0",
					"resolved": "https://registry.npmjs.org/kind-of/-/kind-of-1.1.0.tgz",
					"integrity": "sha1-FAo9LUGjbS78+pN3tiwk+ElaXEQ=",
					"dev": true
				}
			}
		},
		"plur": {
			"version": "2.1.2",
			"resolved": "https://registry.npmjs.org/plur/-/plur-2.1.2.tgz",
			"integrity": "sha1-dIJFLBoPUI4+NE6uwxLJHCncZVo=",
			"dev": true,
			"requires": {
				"irregular-plurals": "1.4.0"
			}
		},
		"posix-character-classes": {
			"version": "0.1.1",
			"resolved": "https://registry.npmjs.org/posix-character-classes/-/posix-character-classes-0.1.1.tgz",
			"integrity": "sha1-AerA/jta9xoqbAL+q7jB/vfgDqs=",
			"dev": true
		},
		"prelude-ls": {
			"version": "1.1.2",
			"resolved": "https://registry.npmjs.org/prelude-ls/-/prelude-ls-1.1.2.tgz",
			"integrity": "sha1-IZMqVJ9eUv/ZqCf1cOBL5iqX2lQ=",
			"dev": true
		},
		"preprocess": {
			"version": "3.1.0",
			"resolved": "https://registry.npmjs.org/preprocess/-/preprocess-3.1.0.tgz",
			"integrity": "sha1-pE5c3Vu7WlTwrSiaru2AmV19k4o=",
			"dev": true,
			"requires": {
				"xregexp": "3.1.0"
			}
		},
		"preserve": {
			"version": "0.2.0",
			"resolved": "https://registry.npmjs.org/preserve/-/preserve-0.2.0.tgz",
			"integrity": "sha1-gV7R9uvGWSb4ZbMQwHE7yzMVzks=",
			"dev": true
		},
		"pretty-hrtime": {
			"version": "1.0.3",
			"resolved": "https://registry.npmjs.org/pretty-hrtime/-/pretty-hrtime-1.0.3.tgz",
			"integrity": "sha1-t+PqQkNaTJsnWdmeDyAesZWALuE=",
			"dev": true
		},
		"private": {
			"version": "0.1.8",
			"resolved": "https://registry.npmjs.org/private/-/private-0.1.8.tgz",
			"integrity": "sha512-VvivMrbvd2nKkiG38qjULzlc+4Vx4wm/whI9pQD35YrARNnhxeiRktSOhSukRLFNlzg6Br/cJPet5J/u19r/mg==",
			"dev": true
		},
		"process-nextick-args": {
			"version": "1.0.7",
			"resolved": "https://registry.npmjs.org/process-nextick-args/-/process-nextick-args-1.0.7.tgz",
			"integrity": "sha1-FQ4gt1ZZCtP5EJPyWk8q2L/zC6M="
		},
		"properties": {
			"version": "1.2.1",
			"resolved": "https://registry.npmjs.org/properties/-/properties-1.2.1.tgz",
			"integrity": "sha1-Dul6f8AgsaKlW4ZZ7aSqjYaQlL0="
		},
		"punycode": {
			"version": "1.4.1",
			"resolved": "https://registry.npmjs.org/punycode/-/punycode-1.4.1.tgz",
			"integrity": "sha1-wNWmOycYgArY4esPpSachN1BhF4="
		},
		"q": {
			"version": "1.4.1",
			"resolved": "https://registry.npmjs.org/q/-/q-1.4.1.tgz",
			"integrity": "sha1-VXBbzZPF82c1MMLCy8DCs63cKG4="
		},
		"qr-image": {
			"version": "3.2.0",
			"resolved": "https://registry.npmjs.org/qr-image/-/qr-image-3.2.0.tgz",
			"integrity": "sha1-n6gpW+rlDEoUnPn5CaHbRkqGcug="
		},
		"qs": {
			"version": "6.5.1",
			"resolved": "https://registry.npmjs.org/qs/-/qs-6.5.1.tgz",
			"integrity": "sha512-eRzhrN1WSINYCDCbrz796z37LOe3m5tmW7RQf6oBntukAG1nmovJvhnwHHRMAfeoItc1m2Hk02WER2aQ/iqs+A=="
		},
		"querystringify": {
			"version": "1.0.0",
			"resolved": "https://registry.npmjs.org/querystringify/-/querystringify-1.0.0.tgz",
			"integrity": "sha1-YoYkIRLFtxL6ZU5SZlK/ahP/Bcs=",
			"dev": true
		},
		"queue": {
			"version": "3.1.0",
			"resolved": "https://registry.npmjs.org/queue/-/queue-3.1.0.tgz",
			"integrity": "sha1-bEnQHwCeIlZ4h4nyv/rGuLmZBYU=",
			"dev": true,
			"requires": {
				"inherits": "2.0.3"
			}
		},
		"randomatic": {
			"version": "1.1.7",
			"resolved": "https://registry.npmjs.org/randomatic/-/randomatic-1.1.7.tgz",
			"integrity": "sha512-D5JUjPyJbaJDkuAazpVnSfVkLlpeO3wDlPROTMLGKG1zMFNFRgrciKo1ltz/AzNTkqE0HzDx655QOL51N06how==",
			"dev": true,
			"requires": {
				"is-number": "3.0.0",
				"kind-of": "4.0.0"
			},
			"dependencies": {
				"kind-of": {
					"version": "4.0.0",
					"resolved": "https://registry.npmjs.org/kind-of/-/kind-of-4.0.0.tgz",
					"integrity": "sha1-IIE989cSkosgc3hpGkUGb65y3Vc=",
					"dev": true,
					"requires": {
						"is-buffer": "1.1.6"
					}
				}
			}
		},
		"read": {
			"version": "1.0.7",
			"resolved": "https://registry.npmjs.org/read/-/read-1.0.7.tgz",
			"integrity": "sha1-s9oZvQUkMal2cdRKQmNK33ELQMQ=",
			"dev": true,
			"requires": {
				"mute-stream": "0.0.7"
			}
		},
		"read-pkg": {
			"version": "1.1.0",
			"resolved": "https://registry.npmjs.org/read-pkg/-/read-pkg-1.1.0.tgz",
			"integrity": "sha1-9f+qXs0pyzHAR0vKfXVra7KePyg=",
			"dev": true,
			"requires": {
				"load-json-file": "1.1.0",
				"normalize-package-data": "2.4.0",
				"path-type": "1.1.0"
			}
		},
		"read-pkg-up": {
			"version": "1.0.1",
			"resolved": "https://registry.npmjs.org/read-pkg-up/-/read-pkg-up-1.0.1.tgz",
			"integrity": "sha1-nWPBMnbAZZGNV/ACpX9AobZD+wI=",
			"dev": true,
			"requires": {
				"find-up": "1.1.2",
				"read-pkg": "1.1.0"
			}
		},
		"readable-stream": {
			"version": "2.0.6",
			"resolved": "https://registry.npmjs.org/readable-stream/-/readable-stream-2.0.6.tgz",
			"integrity": "sha1-j5A0HmilPMySh4jaz80Rs265t44=",
			"requires": {
				"core-util-is": "1.0.2",
				"inherits": "2.0.3",
				"isarray": "1.0.0",
				"process-nextick-args": "1.0.7",
				"string_decoder": "0.10.31",
				"util-deprecate": "1.0.2"
			}
		},
		"rechoir": {
			"version": "0.6.2",
			"resolved": "https://registry.npmjs.org/rechoir/-/rechoir-0.6.2.tgz",
			"integrity": "sha1-hSBLVNuoLVdC4oyWdW70OvUOM4Q=",
			"dev": true,
			"requires": {
				"resolve": "1.5.0"
			}
		},
		"redent": {
			"version": "1.0.0",
			"resolved": "https://registry.npmjs.org/redent/-/redent-1.0.0.tgz",
			"integrity": "sha1-z5Fqsf1fHxbfsggi3W7H9zDCr94=",
			"dev": true,
			"requires": {
				"indent-string": "2.1.0",
				"strip-indent": "1.0.1"
			}
		},
		"regenerator-runtime": {
			"version": "0.11.1",
			"resolved": "https://registry.npmjs.org/regenerator-runtime/-/regenerator-runtime-0.11.1.tgz",
			"integrity": "sha512-MguG95oij0fC3QV3URf4V2SDYGJhJnJGqvIIgdECeODCT98wSWDAJ94SSuVpYQUoTcGUIL6L4yNB7j1DFFHSBg==",
			"dev": true
		},
		"regex-cache": {
			"version": "0.4.4",
			"resolved": "https://registry.npmjs.org/regex-cache/-/regex-cache-0.4.4.tgz",
			"integrity": "sha512-nVIZwtCjkC9YgvWkpM55B5rBhBYRZhAaJbgcFYXXsHnbZ9UZI9nnVWYZpBlCqv9ho2eZryPnWrZGsOdPwVWXWQ==",
			"dev": true,
			"requires": {
				"is-equal-shallow": "0.1.3"
			}
		},
		"regex-not": {
			"version": "1.0.0",
			"resolved": "https://registry.npmjs.org/regex-not/-/regex-not-1.0.0.tgz",
			"integrity": "sha1-Qvg+OXcWIt+CawKvF2Ul1qXxV/k=",
			"dev": true,
			"requires": {
				"extend-shallow": "2.0.1"
			}
		},
		"remap-istanbul": {
			"version": "0.9.6",
			"resolved": "https://registry.npmjs.org/remap-istanbul/-/remap-istanbul-0.9.6.tgz",
			"integrity": "sha512-l0WDBsVjaTzP8m3glERJO6bjlAFUahcgfcgvcX+owZw7dKeDLT3CVRpS7UO4L9LfGcMiNsqk223HopwVxlh8Hg==",
			"dev": true,
			"requires": {
				"amdefine": "1.0.1",
				"gulp-util": "3.0.7",
				"istanbul": "0.4.5",
				"minimatch": "3.0.4",
				"source-map": "0.6.1",
				"through2": "2.0.1"
			},
			"dependencies": {
				"ansi-styles": {
					"version": "2.2.1",
					"resolved": "https://registry.npmjs.org/ansi-styles/-/ansi-styles-2.2.1.tgz",
					"integrity": "sha1-tDLdM1i2NM914eRmQ2gkBTPB3b4=",
					"dev": true
				},
				"chalk": {
					"version": "1.1.3",
					"resolved": "https://registry.npmjs.org/chalk/-/chalk-1.1.3.tgz",
					"integrity": "sha1-qBFcVeSnAv5NFQq9OHKCKn4J/Jg=",
					"dev": true,
					"requires": {
						"ansi-styles": "2.2.1",
						"escape-string-regexp": "1.0.5",
						"has-ansi": "2.0.0",
						"strip-ansi": "3.0.1",
						"supports-color": "2.0.0"
					}
				},
				"dateformat": {
					"version": "1.0.12",
					"resolved": "https://registry.npmjs.org/dateformat/-/dateformat-1.0.12.tgz",
					"integrity": "sha1-nxJLZ1lMk3/3BpMuSmQsyo27/uk=",
					"dev": true,
					"requires": {
						"get-stdin": "4.0.1",
						"meow": "3.7.0"
					}
				},
				"gulp-util": {
					"version": "3.0.7",
					"resolved": "https://registry.npmjs.org/gulp-util/-/gulp-util-3.0.7.tgz",
					"integrity": "sha1-eJJcS4+LSQBawBoBHFV+YhiUHLs=",
					"dev": true,
					"requires": {
						"array-differ": "1.0.0",
						"array-uniq": "1.0.3",
						"beeper": "1.1.1",
						"chalk": "1.1.3",
						"dateformat": "1.0.12",
						"fancy-log": "1.3.2",
						"gulplog": "1.0.0",
						"has-gulplog": "0.1.0",
						"lodash._reescape": "3.0.0",
						"lodash._reevaluate": "3.0.0",
						"lodash._reinterpolate": "3.0.0",
						"lodash.template": "3.6.2",
						"minimist": "1.2.0",
						"multipipe": "0.1.2",
						"object-assign": "3.0.0",
						"replace-ext": "0.0.1",
						"through2": "2.0.1",
						"vinyl": "0.5.3"
					}
				},
				"object-assign": {
					"version": "3.0.0",
					"resolved": "https://registry.npmjs.org/object-assign/-/object-assign-3.0.0.tgz",
					"integrity": "sha1-m+3VygiXlJvKR+f/QIBi1Un1h/I=",
					"dev": true
				},
				"source-map": {
					"version": "0.6.1",
					"resolved": "https://registry.npmjs.org/source-map/-/source-map-0.6.1.tgz",
					"integrity": "sha512-UjgapumWlbMhkBgzT7Ykc5YXUT46F0iKu8SGXq0bcwP5dz/h0Plj6enJqjz1Zbq2l5WaqYnrVbwWOWMyF3F47g==",
					"dev": true
				},
				"supports-color": {
					"version": "2.0.0",
					"resolved": "https://registry.npmjs.org/supports-color/-/supports-color-2.0.0.tgz",
					"integrity": "sha1-U10EXOa2Nj+kARcIRimZXp3zJMc=",
					"dev": true
				},
				"through2": {
					"version": "2.0.1",
					"resolved": "https://registry.npmjs.org/through2/-/through2-2.0.1.tgz",
					"integrity": "sha1-OE51MU1J8y3hLuu4E2uOtrXVnak=",
					"dev": true,
					"requires": {
						"readable-stream": "2.0.6",
						"xtend": "4.0.1"
					}
				}
			}
		},
		"remove-trailing-separator": {
			"version": "1.1.0",
			"resolved": "https://registry.npmjs.org/remove-trailing-separator/-/remove-trailing-separator-1.1.0.tgz",
			"integrity": "sha1-wkvOKig62tW8P1jg1IJJuSN52O8=",
			"dev": true
		},
		"repeat-element": {
			"version": "1.1.2",
			"resolved": "https://registry.npmjs.org/repeat-element/-/repeat-element-1.1.2.tgz",
			"integrity": "sha1-7wiaF40Ug7quTZPrmLT55OEdmQo=",
			"dev": true
		},
		"repeat-string": {
			"version": "1.6.1",
			"resolved": "https://registry.npmjs.org/repeat-string/-/repeat-string-1.6.1.tgz",
			"integrity": "sha1-jcrkcOHIirwtYA//Sndihtp15jc=",
			"dev": true
		},
		"repeating": {
			"version": "2.0.1",
			"resolved": "https://registry.npmjs.org/repeating/-/repeating-2.0.1.tgz",
			"integrity": "sha1-UhTFOpJtNVJwdSf7q0FdvAjQbdo=",
			"dev": true,
			"requires": {
				"is-finite": "1.0.2"
			}
		},
		"replace-ext": {
			"version": "0.0.1",
			"resolved": "https://registry.npmjs.org/replace-ext/-/replace-ext-0.0.1.tgz",
			"integrity": "sha1-KbvZIHinOfC8zitO5B6DeVNSKSQ=",
			"dev": true
		},
		"req-cwd": {
			"version": "1.0.1",
			"resolved": "https://registry.npmjs.org/req-cwd/-/req-cwd-1.0.1.tgz",
			"integrity": "sha1-DXOurpJm5penj3l2AZZ352rPD/8=",
			"dev": true,
			"requires": {
				"req-from": "1.0.1"
			}
		},
		"req-from": {
			"version": "1.0.1",
			"resolved": "https://registry.npmjs.org/req-from/-/req-from-1.0.1.tgz",
			"integrity": "sha1-v4HaUUeUfTLRO5R9wSpYrUWHNQ4=",
			"dev": true,
			"requires": {
				"resolve-from": "2.0.0"
			}
		},
		"request": {
			"version": "2.83.0",
			"resolved": "https://registry.npmjs.org/request/-/request-2.83.0.tgz",
			"integrity": "sha512-lR3gD69osqm6EYLk9wB/G1W/laGWjzH90t1vEa2xuxHD5KUrSzp9pUSfTm+YC5Nxt2T8nMPEvKlhbQayU7bgFw==",
			"requires": {
				"aws-sign2": "0.7.0",
				"aws4": "1.6.0",
				"caseless": "0.12.0",
				"combined-stream": "1.0.6",
				"extend": "3.0.1",
				"forever-agent": "0.6.1",
				"form-data": "2.3.2",
				"har-validator": "5.0.3",
				"hawk": "6.0.2",
				"http-signature": "1.2.0",
				"is-typedarray": "1.0.0",
				"isstream": "0.1.2",
				"json-stringify-safe": "5.0.1",
				"mime-types": "2.1.17",
				"oauth-sign": "0.8.2",
				"performance-now": "2.1.0",
				"qs": "6.5.1",
				"safe-buffer": "5.1.1",
				"stringstream": "0.0.5",
				"tough-cookie": "2.3.3",
				"tunnel-agent": "0.6.0",
				"uuid": "3.2.1"
			},
			"dependencies": {
				"assert-plus": {
					"version": "1.0.0",
					"resolved": "https://registry.npmjs.org/assert-plus/-/assert-plus-1.0.0.tgz",
					"integrity": "sha1-8S4PPF13sLHN2RRpQuTpbB5N1SU="
				},
				"aws-sign2": {
					"version": "0.7.0",
					"resolved": "https://registry.npmjs.org/aws-sign2/-/aws-sign2-0.7.0.tgz",
					"integrity": "sha1-tG6JCTSpWR8tL2+G1+ap8bP+dqg="
				},
				"boom": {
					"version": "4.3.1",
					"resolved": "https://registry.npmjs.org/boom/-/boom-4.3.1.tgz",
					"integrity": "sha1-T4owBctKfjiJ90kDD9JbluAdLjE=",
					"requires": {
						"hoek": "4.2.1"
					}
				},
				"caseless": {
					"version": "0.12.0",
					"resolved": "https://registry.npmjs.org/caseless/-/caseless-0.12.0.tgz",
					"integrity": "sha1-G2gcIf+EAzyCZUMJBolCDRhxUdw="
				},
				"cryptiles": {
					"version": "3.1.2",
					"resolved": "https://registry.npmjs.org/cryptiles/-/cryptiles-3.1.2.tgz",
					"integrity": "sha1-qJ+7Ig9c4l7FboxKqKT9e1sNKf4=",
					"requires": {
						"boom": "5.2.0"
					},
					"dependencies": {
						"boom": {
							"version": "5.2.0",
							"resolved": "https://registry.npmjs.org/boom/-/boom-5.2.0.tgz",
							"integrity": "sha512-Z5BTk6ZRe4tXXQlkqftmsAUANpXmuwlsF5Oov8ThoMbQRzdGTA1ngYRW160GexgOgjsFOKJz0LYhoNi+2AMBUw==",
							"requires": {
								"hoek": "4.2.1"
							}
						}
					}
				},
				"form-data": {
					"version": "2.3.2",
					"resolved": "https://registry.npmjs.org/form-data/-/form-data-2.3.2.tgz",
					"integrity": "sha1-SXBJi+YEwgwAXU9cI67NIda0kJk=",
					"requires": {
						"asynckit": "0.4.0",
						"combined-stream": "1.0.6",
						"mime-types": "2.1.17"
					}
				},
				"har-validator": {
					"version": "5.0.3",
					"resolved": "https://registry.npmjs.org/har-validator/-/har-validator-5.0.3.tgz",
					"integrity": "sha1-ukAsJmGU8VlW7xXg/PJCmT9qff0=",
					"requires": {
						"ajv": "5.5.2",
						"har-schema": "2.0.0"
					}
				},
				"hawk": {
					"version": "6.0.2",
					"resolved": "https://registry.npmjs.org/hawk/-/hawk-6.0.2.tgz",
					"integrity": "sha512-miowhl2+U7Qle4vdLqDdPt9m09K6yZhkLDTWGoUiUzrQCn+mHHSmfJgAyGaLRZbPmTqfFFjRV1QWCW0VWUJBbQ==",
					"requires": {
						"boom": "4.3.1",
						"cryptiles": "3.1.2",
						"hoek": "4.2.1",
						"sntp": "2.1.0"
					}
				},
				"hoek": {
					"version": "4.2.1",
					"resolved": "https://registry.npmjs.org/hoek/-/hoek-4.2.1.tgz",
					"integrity": "sha512-QLg82fGkfnJ/4iy1xZ81/9SIJiq1NGFUMGs6ParyjBZr6jW2Ufj/snDqTHixNlHdPNwN2RLVD0Pi3igeK9+JfA=="
				},
				"http-signature": {
					"version": "1.2.0",
					"resolved": "https://registry.npmjs.org/http-signature/-/http-signature-1.2.0.tgz",
					"integrity": "sha1-muzZJRFHcvPZW2WmCruPfBj7rOE=",
					"requires": {
						"assert-plus": "1.0.0",
						"jsprim": "1.4.1",
						"sshpk": "1.13.1"
					}
				},
				"sntp": {
					"version": "2.1.0",
					"resolved": "https://registry.npmjs.org/sntp/-/sntp-2.1.0.tgz",
					"integrity": "sha512-FL1b58BDrqS3A11lJ0zEdnJ3UOKqVxawAkF3k7F0CVN7VQ34aZrV+G8BZ1WC9ZL7NyrwsW0oviwsWDgRuVYtJg==",
					"requires": {
						"hoek": "4.2.1"
					}
				},
				"tunnel-agent": {
					"version": "0.6.0",
					"resolved": "https://registry.npmjs.org/tunnel-agent/-/tunnel-agent-0.6.0.tgz",
					"integrity": "sha1-J6XeoGs2sEoKmWZ3SykIaPD8QP0=",
					"requires": {
						"safe-buffer": "5.1.1"
					}
				}
			}
		},
		"requires-port": {
			"version": "1.0.0",
			"resolved": "https://registry.npmjs.org/requires-port/-/requires-port-1.0.0.tgz",
			"integrity": "sha1-kl0mAdOaxIXgkc8NpcbmlNw9yv8=",
			"dev": true
		},
		"resolve": {
			"version": "1.5.0",
			"resolved": "https://registry.npmjs.org/resolve/-/resolve-1.5.0.tgz",
			"integrity": "sha512-hgoSGrc3pjzAPHNBg+KnFcK2HwlHTs/YrAGUr6qgTVUZmXv1UEXXl0bZNBKMA9fud6lRYFdPGz0xXxycPzmmiw==",
			"dev": true,
			"requires": {
				"path-parse": "1.0.5"
			}
		},
		"resolve-dir": {
			"version": "1.0.1",
			"resolved": "https://registry.npmjs.org/resolve-dir/-/resolve-dir-1.0.1.tgz",
			"integrity": "sha1-eaQGRMNivoLybv/nOcm7U4IEb0M=",
			"dev": true,
			"requires": {
				"expand-tilde": "2.0.2",
				"global-modules": "1.0.0"
			}
		},
		"resolve-from": {
			"version": "2.0.0",
			"resolved": "https://registry.npmjs.org/resolve-from/-/resolve-from-2.0.0.tgz",
			"integrity": "sha1-lICrIOlP+h2egKgEx+oUdhGWa1c=",
			"dev": true
		},
		"resolve-url": {
			"version": "0.2.1",
			"resolved": "https://registry.npmjs.org/resolve-url/-/resolve-url-0.2.1.tgz",
			"integrity": "sha1-LGN/53yJOv0qZj/iGqkIAGjiBSo="
		},
		"right-align": {
			"version": "0.1.3",
			"resolved": "https://registry.npmjs.org/right-align/-/right-align-0.1.3.tgz",
			"integrity": "sha1-YTObci/mo1FWiSENJOFMlhSGE+8=",
			"dev": true,
			"optional": true,
			"requires": {
				"align-text": "0.1.4"
			}
		},
		"rimraf": {
			"version": "2.6.2",
			"resolved": "https://registry.npmjs.org/rimraf/-/rimraf-2.6.2.tgz",
			"integrity": "sha512-lreewLK/BlghmxtfH36YYVg1i8IAce4TI7oao75I1g245+6BctqTVQiBP3YUJ9C6DQOXJmkYR9X9fCLtCOJc5w==",
			"requires": {
				"glob": "7.1.2"
			}
		},
		"run-sequence": {
			"version": "1.2.2",
			"resolved": "https://registry.npmjs.org/run-sequence/-/run-sequence-1.2.2.tgz",
			"integrity": "sha1-UJWgvr6YczsBQL0I3YDsAw3azes=",
			"dev": true,
			"requires": {
				"chalk": "2.3.1",
				"gulp-util": "3.0.8"
			}
		},
		"rx-lite": {
			"version": "4.0.8",
			"resolved": "https://registry.npmjs.org/rx-lite/-/rx-lite-4.0.8.tgz",
			"integrity": "sha1-Cx4Rr4vESDbwSmQH6S2kJGe3lEQ="
		},
		"safe-buffer": {
			"version": "5.1.1",
			"resolved": "https://registry.npmjs.org/safe-buffer/-/safe-buffer-5.1.1.tgz",
			"integrity": "sha512-kKvNJn6Mm93gAczWVJg7wH+wGYWNrDHdWvpUmHyEsgCtIwwo3bqPtV4tR5tuPaUhTOo/kvhVwd8XwwOllGYkbg=="
		},
		"samsam": {
			"version": "1.1.2",
			"resolved": "https://registry.npmjs.org/samsam/-/samsam-1.1.2.tgz",
			"integrity": "sha1-vsEf3IOp/aBjQBIQ5AF2wwJNFWc=",
			"dev": true
		},
		"sax": {
			"version": "1.2.4",
			"resolved": "https://registry.npmjs.org/sax/-/sax-1.2.4.tgz",
			"integrity": "sha512-NqVDv9TpANUjFm0N8uM5GxL36UgKi9/atZw+x7YFnQ8ckwFGKrl4xX4yWtrey3UJm5nP1kUbnYgLopqWNSRhWw=="
		},
		"semver": {
			"version": "5.1.0",
			"resolved": "https://registry.npmjs.org/semver/-/semver-5.1.0.tgz",
			"integrity": "sha1-hfLPhVBGXE3wAM99hvawVBBqueU="
		},
		"sequencify": {
			"version": "0.0.7",
			"resolved": "https://registry.npmjs.org/sequencify/-/sequencify-0.0.7.tgz",
			"integrity": "sha1-kM/xnQLgcCf9dn9erT57ldHnOAw=",
			"dev": true
		},
		"set-getter": {
			"version": "0.1.0",
			"resolved": "https://registry.npmjs.org/set-getter/-/set-getter-0.1.0.tgz",
			"integrity": "sha1-12nBgsnVpR9AkUXy+6guXoboA3Y=",
			"dev": true,
			"requires": {
				"to-object-path": "0.3.0"
			}
		},
		"set-value": {
			"version": "2.0.0",
			"resolved": "https://registry.npmjs.org/set-value/-/set-value-2.0.0.tgz",
			"integrity": "sha512-hw0yxk9GT/Hr5yJEYnHNKYXkIA8mVJgd9ditYZCe16ZczcaELYYcfvaXesNACk2O8O0nTiPQcQhGUQj8JLzeeg==",
			"dev": true,
			"requires": {
				"extend-shallow": "2.0.1",
				"is-extendable": "0.1.1",
				"is-plain-object": "2.0.4",
				"split-string": "3.1.0"
			}
		},
		"should": {
			"version": "8.4.0",
			"resolved": "https://registry.npmjs.org/should/-/should-8.4.0.tgz",
			"integrity": "sha1-XmCInT5kS73Tl6MM00+tKPz5C8A=",
			"dev": true,
			"requires": {
				"should-equal": "0.8.0",
				"should-format": "0.3.2",
				"should-type": "0.2.0"
			}
		},
		"should-equal": {
			"version": "0.8.0",
			"resolved": "https://registry.npmjs.org/should-equal/-/should-equal-0.8.0.tgz",
			"integrity": "sha1-o/BXMv9FusG3ukEvhAiFaBlkEpk=",
			"dev": true,
			"requires": {
				"should-type": "0.2.0"
			}
		},
		"should-format": {
			"version": "0.3.2",
			"resolved": "https://registry.npmjs.org/should-format/-/should-format-0.3.2.tgz",
			"integrity": "sha1-pZgx4Bot3uFJkRvHFIvlyAMZ4f8=",
			"dev": true,
			"requires": {
				"should-type": "0.2.0"
			}
		},
		"should-type": {
			"version": "0.2.0",
			"resolved": "https://registry.npmjs.org/should-type/-/should-type-0.2.0.tgz",
			"integrity": "sha1-ZwfvlVKdmJ3MCY/gdTqx+RNrt/Y=",
			"dev": true
		},
		"sigmund": {
			"version": "1.0.1",
			"resolved": "https://registry.npmjs.org/sigmund/-/sigmund-1.0.1.tgz",
			"integrity": "sha1-P/IfGYytIXX587eBhT/ZTQ0ZtZA=",
			"dev": true
		},
		"signal-exit": {
			"version": "3.0.2",
			"resolved": "https://registry.npmjs.org/signal-exit/-/signal-exit-3.0.2.tgz",
			"integrity": "sha1-tf3AjxKH6hF4Yo5BXiUTK3NkbG0=",
			"dev": true
		},
		"sinon": {
			"version": "1.17.7",
			"resolved": "https://registry.npmjs.org/sinon/-/sinon-1.17.7.tgz",
			"integrity": "sha1-RUKk9JugxFwF6y6d2dID4rjv4L8=",
			"dev": true,
			"requires": {
				"formatio": "1.1.1",
				"lolex": "1.3.2",
				"samsam": "1.1.2",
				"util": "0.10.3"
			}
		},
		"slash": {
			"version": "1.0.0",
			"resolved": "https://registry.npmjs.org/slash/-/slash-1.0.0.tgz",
			"integrity": "sha1-xB8vbDn8FtHNF61LXYlhFK5HDVU=",
			"dev": true
		},
		"snapdragon": {
			"version": "0.8.1",
			"resolved": "https://registry.npmjs.org/snapdragon/-/snapdragon-0.8.1.tgz",
			"integrity": "sha1-4StUh/re0+PeoKyR6UAL91tAE3A=",
			"dev": true,
			"requires": {
				"base": "0.11.2",
				"debug": "2.6.9",
				"define-property": "0.2.5",
				"extend-shallow": "2.0.1",
				"map-cache": "0.2.2",
				"source-map": "0.5.7",
				"source-map-resolve": "0.5.1",
				"use": "2.0.2"
			},
			"dependencies": {
				"define-property": {
					"version": "0.2.5",
					"resolved": "https://registry.npmjs.org/define-property/-/define-property-0.2.5.tgz",
					"integrity": "sha1-w1se+RjsPJkPmlvFe+BKrOxcgRY=",
					"dev": true,
					"requires": {
						"is-descriptor": "0.1.6"
					}
				},
				"is-accessor-descriptor": {
					"version": "0.1.6",
					"resolved": "https://registry.npmjs.org/is-accessor-descriptor/-/is-accessor-descriptor-0.1.6.tgz",
					"integrity": "sha1-qeEss66Nh2cn7u84Q/igiXtcmNY=",
					"dev": true,
					"requires": {
						"kind-of": "3.2.2"
					},
					"dependencies": {
						"kind-of": {
							"version": "3.2.2",
							"resolved": "https://registry.npmjs.org/kind-of/-/kind-of-3.2.2.tgz",
							"integrity": "sha1-MeohpzS6ubuw8yRm2JOupR5KPGQ=",
							"dev": true,
							"requires": {
								"is-buffer": "1.1.6"
							}
						}
					}
				},
				"is-data-descriptor": {
					"version": "0.1.4",
					"resolved": "https://registry.npmjs.org/is-data-descriptor/-/is-data-descriptor-0.1.4.tgz",
					"integrity": "sha1-C17mSDiOLIYCgueT8YVv7D8wG1Y=",
					"dev": true,
					"requires": {
						"kind-of": "3.2.2"
					},
					"dependencies": {
						"kind-of": {
							"version": "3.2.2",
							"resolved": "https://registry.npmjs.org/kind-of/-/kind-of-3.2.2.tgz",
							"integrity": "sha1-MeohpzS6ubuw8yRm2JOupR5KPGQ=",
							"dev": true,
							"requires": {
								"is-buffer": "1.1.6"
							}
						}
					}
				},
				"is-descriptor": {
					"version": "0.1.6",
					"resolved": "https://registry.npmjs.org/is-descriptor/-/is-descriptor-0.1.6.tgz",
					"integrity": "sha512-avDYr0SB3DwO9zsMov0gKCESFYqCnE4hq/4z3TdUlukEy5t9C0YRq7HLrsN52NAcqXKaepeCD0n+B0arnVG3Hg==",
					"dev": true,
					"requires": {
						"is-accessor-descriptor": "0.1.6",
						"is-data-descriptor": "0.1.4",
						"kind-of": "5.1.0"
					}
				},
				"kind-of": {
					"version": "5.1.0",
					"resolved": "https://registry.npmjs.org/kind-of/-/kind-of-5.1.0.tgz",
					"integrity": "sha512-NGEErnH6F2vUuXDh+OlbcKW7/wOcfdRHaZ7VWtqCztfHri/++YKmP51OdWeGPuqCOba6kk2OTe5d02VmTB80Pw==",
					"dev": true
				},
				"source-map": {
					"version": "0.5.7",
					"resolved": "https://registry.npmjs.org/source-map/-/source-map-0.5.7.tgz",
					"integrity": "sha1-igOdLRAh0i0eoUyA2OpGi6LvP8w=",
					"dev": true
				}
			}
		},
		"snapdragon-node": {
			"version": "2.1.1",
			"resolved": "https://registry.npmjs.org/snapdragon-node/-/snapdragon-node-2.1.1.tgz",
			"integrity": "sha512-O27l4xaMYt/RSQ5TR3vpWCAB5Kb/czIcqUFOM/C4fYcLnbZUc1PkjTAMjof2pBWaSTwOUd6qUHcFGVGj7aIwnw==",
			"dev": true,
			"requires": {
				"define-property": "1.0.0",
				"isobject": "3.0.1",
				"snapdragon-util": "3.0.1"
			}
		},
		"snapdragon-util": {
			"version": "3.0.1",
			"resolved": "https://registry.npmjs.org/snapdragon-util/-/snapdragon-util-3.0.1.tgz",
			"integrity": "sha512-mbKkMdQKsjX4BAL4bRYTj21edOf8cN7XHdYUJEe+Zn99hVEYcMvKPct1IqNe7+AZPirn8BCDOQBHQZknqmKlZQ==",
			"dev": true,
			"requires": {
				"kind-of": "3.2.2"
			},
			"dependencies": {
				"kind-of": {
					"version": "3.2.2",
					"resolved": "https://registry.npmjs.org/kind-of/-/kind-of-3.2.2.tgz",
					"integrity": "sha1-MeohpzS6ubuw8yRm2JOupR5KPGQ=",
					"dev": true,
					"requires": {
						"is-buffer": "1.1.6"
					}
				}
			}
		},
		"sntp": {
			"version": "1.0.9",
			"resolved": "https://registry.npmjs.org/sntp/-/sntp-1.0.9.tgz",
			"integrity": "sha1-ZUEYTMkK7qbG57NeJlkIJEPGYZg=",
			"requires": {
				"hoek": "2.16.3"
			}
		},
		"source-map": {
			"version": "0.5.2",
			"resolved": "https://registry.npmjs.org/source-map/-/source-map-0.5.2.tgz",
			"integrity": "sha1-67bl6HQk9Jetb5csY4nqzzwMvgA="
		},
		"source-map-resolve": {
			"version": "0.5.1",
			"resolved": "https://registry.npmjs.org/source-map-resolve/-/source-map-resolve-0.5.1.tgz",
			"integrity": "sha512-0KW2wvzfxm8NCTb30z0LMNyPqWCdDGE2viwzUaucqJdkTRXtZiSY3I+2A6nVAjmdOy0I4gU8DwnVVGsk9jvP2A==",
			"requires": {
				"atob": "2.0.3",
				"decode-uri-component": "0.2.0",
				"resolve-url": "0.2.1",
				"source-map-url": "0.4.0",
				"urix": "0.1.0"
			}
		},
		"source-map-support": {
			"version": "0.4.18",
			"resolved": "https://registry.npmjs.org/source-map-support/-/source-map-support-0.4.18.tgz",
			"integrity": "sha512-try0/JqxPLF9nOjvSta7tVondkP5dwgyLDjVoyMDlmjugT2lRZ1OfsrYTkCd2hkDnJTKRbO/Rl3orm8vlsUzbA==",
			"dev": true,
			"requires": {
				"source-map": "0.5.7"
			},
			"dependencies": {
				"source-map": {
					"version": "0.5.7",
					"resolved": "https://registry.npmjs.org/source-map/-/source-map-0.5.7.tgz",
					"integrity": "sha1-igOdLRAh0i0eoUyA2OpGi6LvP8w=",
					"dev": true
				}
			}
		},
		"source-map-url": {
			"version": "0.4.0",
			"resolved": "https://registry.npmjs.org/source-map-url/-/source-map-url-0.4.0.tgz",
			"integrity": "sha1-PpNdfd1zYxuXZZlW1VEo6HtQhKM="
		},
		"sparkles": {
			"version": "1.0.0",
			"resolved": "https://registry.npmjs.org/sparkles/-/sparkles-1.0.0.tgz",
			"integrity": "sha1-Gsu/tZJDbRC76PeFt8xvgoFQEsM=",
			"dev": true
		},
		"spdx-correct": {
			"version": "1.0.2",
			"resolved": "https://registry.npmjs.org/spdx-correct/-/spdx-correct-1.0.2.tgz",
			"integrity": "sha1-SzBz2TP/UfORLwOsVRlJikFQ20A=",
			"dev": true,
			"requires": {
				"spdx-license-ids": "1.2.2"
			}
		},
		"spdx-expression-parse": {
			"version": "1.0.4",
			"resolved": "https://registry.npmjs.org/spdx-expression-parse/-/spdx-expression-parse-1.0.4.tgz",
			"integrity": "sha1-m98vIOH0DtRH++JzJmGR/O1RYmw=",
			"dev": true
		},
		"spdx-license-ids": {
			"version": "1.2.2",
			"resolved": "https://registry.npmjs.org/spdx-license-ids/-/spdx-license-ids-1.2.2.tgz",
			"integrity": "sha1-yd96NCRZSt5r0RkA1ZZpbcBrrFc=",
			"dev": true
		},
		"split": {
			"version": "0.3.3",
			"resolved": "https://registry.npmjs.org/split/-/split-0.3.3.tgz",
			"integrity": "sha1-zQ7qXmOiEd//frDwkcQTPi0N0o8=",
			"dev": true,
			"requires": {
				"through": "2.3.8"
			}
		},
		"split-string": {
			"version": "3.1.0",
			"resolved": "https://registry.npmjs.org/split-string/-/split-string-3.1.0.tgz",
			"integrity": "sha512-NzNVhJDYpwceVVii8/Hu6DKfD2G+NrQHlS/V/qgv763EYudVwEcMQNxd2lh+0VrUByXN/oJkl5grOhYWvQUYiw==",
			"dev": true,
			"requires": {
				"extend-shallow": "3.0.2"
			},
			"dependencies": {
				"extend-shallow": {
					"version": "3.0.2",
					"resolved": "https://registry.npmjs.org/extend-shallow/-/extend-shallow-3.0.2.tgz",
					"integrity": "sha1-Jqcarwc7OfshJxcnRhMcJwQCjbg=",
					"dev": true,
					"requires": {
						"assign-symbols": "1.0.0",
						"is-extendable": "1.0.1"
					}
				},
				"is-extendable": {
					"version": "1.0.1",
					"resolved": "https://registry.npmjs.org/is-extendable/-/is-extendable-1.0.1.tgz",
					"integrity": "sha512-arnXMxT1hhoKo9k1LZdmlNyJdDDfy2v0fXjFlmok4+i8ul/6WlbVge9bhM74OpNPQPMGUToDtz+KXa1PneJxOA==",
					"dev": true,
					"requires": {
						"is-plain-object": "2.0.4"
					}
				}
			}
		},
		"sprintf-js": {
			"version": "1.0.3",
			"resolved": "https://registry.npmjs.org/sprintf-js/-/sprintf-js-1.0.3.tgz",
			"integrity": "sha1-BOaSb2YolTVPPdAVIDYzuFcpfiw=",
			"dev": true
		},
		"sshpk": {
			"version": "1.13.1",
			"resolved": "https://registry.npmjs.org/sshpk/-/sshpk-1.13.1.tgz",
			"integrity": "sha1-US322mKHFEMW3EwY/hzx2UBzm+M=",
			"requires": {
				"asn1": "0.2.3",
				"assert-plus": "1.0.0",
				"bcrypt-pbkdf": "1.0.1",
				"dashdash": "1.14.1",
				"ecc-jsbn": "0.1.1",
				"getpass": "0.1.7",
				"jsbn": "0.1.1",
				"tweetnacl": "0.14.5"
			},
			"dependencies": {
				"assert-plus": {
					"version": "1.0.0",
					"resolved": "https://registry.npmjs.org/assert-plus/-/assert-plus-1.0.0.tgz",
					"integrity": "sha1-8S4PPF13sLHN2RRpQuTpbB5N1SU="
				}
			}
		},
		"stat-mode": {
			"version": "0.2.2",
			"resolved": "https://registry.npmjs.org/stat-mode/-/stat-mode-0.2.2.tgz",
			"integrity": "sha1-5sgLYjEj19gM8TLOU480YokHJQI=",
			"dev": true
		},
		"static-extend": {
			"version": "0.1.2",
			"resolved": "https://registry.npmjs.org/static-extend/-/static-extend-0.1.2.tgz",
			"integrity": "sha1-YICcOcv/VTNyJv1eC1IPNB8ftcY=",
			"dev": true,
			"requires": {
				"define-property": "0.2.5",
				"object-copy": "0.1.0"
			},
			"dependencies": {
				"define-property": {
					"version": "0.2.5",
					"resolved": "https://registry.npmjs.org/define-property/-/define-property-0.2.5.tgz",
					"integrity": "sha1-w1se+RjsPJkPmlvFe+BKrOxcgRY=",
					"dev": true,
					"requires": {
						"is-descriptor": "0.1.6"
					}
				},
				"is-accessor-descriptor": {
					"version": "0.1.6",
					"resolved": "https://registry.npmjs.org/is-accessor-descriptor/-/is-accessor-descriptor-0.1.6.tgz",
					"integrity": "sha1-qeEss66Nh2cn7u84Q/igiXtcmNY=",
					"dev": true,
					"requires": {
						"kind-of": "3.2.2"
					},
					"dependencies": {
						"kind-of": {
							"version": "3.2.2",
							"resolved": "https://registry.npmjs.org/kind-of/-/kind-of-3.2.2.tgz",
							"integrity": "sha1-MeohpzS6ubuw8yRm2JOupR5KPGQ=",
							"dev": true,
							"requires": {
								"is-buffer": "1.1.6"
							}
						}
					}
				},
				"is-data-descriptor": {
					"version": "0.1.4",
					"resolved": "https://registry.npmjs.org/is-data-descriptor/-/is-data-descriptor-0.1.4.tgz",
					"integrity": "sha1-C17mSDiOLIYCgueT8YVv7D8wG1Y=",
					"dev": true,
					"requires": {
						"kind-of": "3.2.2"
					},
					"dependencies": {
						"kind-of": {
							"version": "3.2.2",
							"resolved": "https://registry.npmjs.org/kind-of/-/kind-of-3.2.2.tgz",
							"integrity": "sha1-MeohpzS6ubuw8yRm2JOupR5KPGQ=",
							"dev": true,
							"requires": {
								"is-buffer": "1.1.6"
							}
						}
					}
				},
				"is-descriptor": {
					"version": "0.1.6",
					"resolved": "https://registry.npmjs.org/is-descriptor/-/is-descriptor-0.1.6.tgz",
					"integrity": "sha512-avDYr0SB3DwO9zsMov0gKCESFYqCnE4hq/4z3TdUlukEy5t9C0YRq7HLrsN52NAcqXKaepeCD0n+B0arnVG3Hg==",
					"dev": true,
					"requires": {
						"is-accessor-descriptor": "0.1.6",
						"is-data-descriptor": "0.1.4",
						"kind-of": "5.1.0"
					}
				},
				"kind-of": {
					"version": "5.1.0",
					"resolved": "https://registry.npmjs.org/kind-of/-/kind-of-5.1.0.tgz",
					"integrity": "sha512-NGEErnH6F2vUuXDh+OlbcKW7/wOcfdRHaZ7VWtqCztfHri/++YKmP51OdWeGPuqCOba6kk2OTe5d02VmTB80Pw==",
					"dev": true
				}
			}
		},
		"stream-combiner": {
			"version": "0.0.4",
			"resolved": "https://registry.npmjs.org/stream-combiner/-/stream-combiner-0.0.4.tgz",
			"integrity": "sha1-TV5DPBhSYd3mI8o/RMWGvPXErRQ=",
			"dev": true,
			"requires": {
				"duplexer": "0.1.1"
			}
		},
		"stream-consume": {
			"version": "0.1.1",
			"resolved": "https://registry.npmjs.org/stream-consume/-/stream-consume-0.1.1.tgz",
			"integrity": "sha512-tNa3hzgkjEP7XbCkbRXe1jpg+ievoa0O4SCFlMOYEscGSS4JJsckGL8swUyAa/ApGU3Ae4t6Honor4HhL+tRyg==",
			"dev": true
		},
		"stream-shift": {
			"version": "1.0.0",
			"resolved": "https://registry.npmjs.org/stream-shift/-/stream-shift-1.0.0.tgz",
			"integrity": "sha1-1cdSgl5TZ+eG944Y5EXqIjoVWVI=",
			"dev": true
		},
		"streamfilter": {
			"version": "1.0.7",
			"resolved": "https://registry.npmjs.org/streamfilter/-/streamfilter-1.0.7.tgz",
			"integrity": "sha512-Gk6KZM+yNA1JpW0KzlZIhjo3EaBJDkYfXtYSbOwNIQ7Zd6006E6+sCFlW1NDvFG/vnXhKmw6TJJgiEQg/8lXfQ==",
			"dev": true,
			"requires": {
				"readable-stream": "2.0.6"
			}
		},
		"streamifier": {
			"version": "0.1.1",
			"resolved": "https://registry.npmjs.org/streamifier/-/streamifier-0.1.1.tgz",
			"integrity": "sha1-l+mNj6TRBdYqJpHR3AfoINuN/E8=",
			"dev": true
		},
		"string_decoder": {
			"version": "0.10.31",
			"resolved": "https://registry.npmjs.org/string_decoder/-/string_decoder-0.10.31.tgz",
			"integrity": "sha1-YuIDvEF2bGwoyfyEMB2rHFMQ+pQ="
		},
		"stringstream": {
			"version": "0.0.5",
			"resolved": "https://registry.npmjs.org/stringstream/-/stringstream-0.0.5.tgz",
			"integrity": "sha1-TkhM1N5aC7vuGORjB3EKioFiGHg="
		},
		"strip-ansi": {
			"version": "3.0.1",
			"resolved": "https://registry.npmjs.org/strip-ansi/-/strip-ansi-3.0.1.tgz",
			"integrity": "sha1-ajhfuIU9lS1f8F0Oiq+UJ43GPc8=",
			"requires": {
				"ansi-regex": "2.1.1"
			}
		},
		"strip-bom": {
			"version": "1.0.0",
			"resolved": "https://registry.npmjs.org/strip-bom/-/strip-bom-1.0.0.tgz",
			"integrity": "sha1-hbiGLzhEtabV7IRnqTWYFzo295Q=",
			"dev": true,
			"requires": {
				"first-chunk-stream": "1.0.0",
				"is-utf8": "0.2.1"
			}
		},
		"strip-bom-stream": {
			"version": "1.0.0",
			"resolved": "https://registry.npmjs.org/strip-bom-stream/-/strip-bom-stream-1.0.0.tgz",
			"integrity": "sha1-5xRDmFd9Uaa+0PoZlPoF9D/ZiO4=",
			"dev": true,
			"requires": {
				"first-chunk-stream": "1.0.0",
				"strip-bom": "2.0.0"
			},
			"dependencies": {
				"strip-bom": {
					"version": "2.0.0",
					"resolved": "https://registry.npmjs.org/strip-bom/-/strip-bom-2.0.0.tgz",
					"integrity": "sha1-YhmoVhZSBJHzV4i9vxRHqZx+aw4=",
					"dev": true,
					"requires": {
						"is-utf8": "0.2.1"
					}
				}
			}
		},
		"strip-indent": {
			"version": "1.0.1",
			"resolved": "https://registry.npmjs.org/strip-indent/-/strip-indent-1.0.1.tgz",
			"integrity": "sha1-DHlipq3vp7vUrDZkYKY4VSrhoKI=",
			"dev": true,
			"requires": {
				"get-stdin": "4.0.1"
			}
		},
		"strip-json-comments": {
			"version": "2.0.1",
			"resolved": "https://registry.npmjs.org/strip-json-comments/-/strip-json-comments-2.0.1.tgz",
			"integrity": "sha1-PFMZQukIwml8DsNEhYwobHygpgo="
		},
		"supports-color": {
			"version": "5.2.0",
			"resolved": "https://registry.npmjs.org/supports-color/-/supports-color-5.2.0.tgz",
			"integrity": "sha512-F39vS48la4YvTZUPVeTqsjsFNrvcMwrV3RLZINsmHo+7djCvuUzSIeXOnZ5hmjef4bajL1dNccN+tg5XAliO5Q==",
			"requires": {
				"has-flag": "3.0.0"
			}
		},
		"tar": {
			"version": "2.2.1",
			"resolved": "https://registry.npmjs.org/tar/-/tar-2.2.1.tgz",
			"integrity": "sha1-jk0qJWwOIYXGsYrWlK7JaLg8sdE=",
			"dev": true,
			"requires": {
				"block-stream": "0.0.9",
				"fstream": "1.0.11",
				"inherits": "2.0.3"
			}
		},
		"temp": {
			"version": "0.8.3",
			"resolved": "https://registry.npmjs.org/temp/-/temp-0.8.3.tgz",
			"integrity": "sha1-4Ma8TSa5AxJEEOT+2BEDAU38H1k=",
			"requires": {
				"os-tmpdir": "1.0.2",
				"rimraf": "2.2.8"
			},
			"dependencies": {
				"rimraf": {
					"version": "2.2.8",
					"resolved": "https://registry.npmjs.org/rimraf/-/rimraf-2.2.8.tgz",
					"integrity": "sha1-5Dm+Kq7jJzIZUnMPmaiSnk/FBYI="
				}
			}
		},
		"through": {
			"version": "2.3.8",
			"resolved": "https://registry.npmjs.org/through/-/through-2.3.8.tgz",
			"integrity": "sha1-DdTJ/6q8NXlgsbckEV1+Doai4fU="
		},
		"through2": {
			"version": "2.0.3",
			"resolved": "https://registry.npmjs.org/through2/-/through2-2.0.3.tgz",
			"integrity": "sha1-AARWmzfHx0ujnEPzzteNGtlBQL4=",
			"dev": true,
			"requires": {
				"readable-stream": "2.3.4",
				"xtend": "4.0.1"
			},
			"dependencies": {
				"process-nextick-args": {
					"version": "2.0.0",
					"resolved": "https://registry.npmjs.org/process-nextick-args/-/process-nextick-args-2.0.0.tgz",
					"integrity": "sha512-MtEC1TqN0EU5nephaJ4rAtThHtC86dNN9qCuEhtshvpVBkAW5ZO7BASN9REnF9eoXGcRub+pFuKEpOHE+HbEMw==",
					"dev": true
				},
				"readable-stream": {
					"version": "2.3.4",
					"resolved": "https://registry.npmjs.org/readable-stream/-/readable-stream-2.3.4.tgz",
					"integrity": "sha512-vuYxeWYM+fde14+rajzqgeohAI7YoJcHE7kXDAc4Nk0EbuKnJfqtY9YtRkLo/tqkuF7MsBQRhPnPeyjYITp3ZQ==",
					"dev": true,
					"requires": {
						"core-util-is": "1.0.2",
						"inherits": "2.0.3",
						"isarray": "1.0.0",
						"process-nextick-args": "2.0.0",
						"safe-buffer": "5.1.1",
						"string_decoder": "1.0.3",
						"util-deprecate": "1.0.2"
					}
				},
				"string_decoder": {
					"version": "1.0.3",
					"resolved": "https://registry.npmjs.org/string_decoder/-/string_decoder-1.0.3.tgz",
					"integrity": "sha512-4AH6Z5fzNNBcH+6XDMfA/BTt87skxqJlO0lAh3Dker5zThcAxG6mKz+iGu308UKoPPQ8Dcqx/4JhujzltRa+hQ==",
					"dev": true,
					"requires": {
						"safe-buffer": "5.1.1"
					}
				}
			}
		},
		"through2-filter": {
			"version": "2.0.0",
			"resolved": "https://registry.npmjs.org/through2-filter/-/through2-filter-2.0.0.tgz",
			"integrity": "sha1-YLxVoNrLdghdsfna6Zq0P4PWIuw=",
			"dev": true,
			"requires": {
				"through2": "2.0.3",
				"xtend": "4.0.1"
			}
		},
		"tildify": {
			"version": "1.2.0",
			"resolved": "https://registry.npmjs.org/tildify/-/tildify-1.2.0.tgz",
			"integrity": "sha1-3OwD9V3Km3qj5bBPIYF+tW5jWIo=",
			"dev": true,
			"requires": {
				"os-homedir": "1.0.2"
			}
		},
		"time-stamp": {
			"version": "1.1.0",
			"resolved": "https://registry.npmjs.org/time-stamp/-/time-stamp-1.1.0.tgz",
			"integrity": "sha1-dkpaEa9QVhkhsTPztE5hhofg9cM=",
			"dev": true
		},
		"tmp": {
			"version": "0.0.29",
			"resolved": "https://registry.npmjs.org/tmp/-/tmp-0.0.29.tgz",
			"integrity": "sha1-8lEl/w3Z2jzLDC3Tce4SiLuRKMA=",
			"dev": true,
			"requires": {
				"os-tmpdir": "1.0.2"
			}
		},
		"to-absolute-glob": {
			"version": "0.1.1",
			"resolved": "https://registry.npmjs.org/to-absolute-glob/-/to-absolute-glob-0.1.1.tgz",
			"integrity": "sha1-HN+kcqnvUMI57maZm2YsoOs5k38=",
			"dev": true,
			"requires": {
				"extend-shallow": "2.0.1"
			}
		},
		"to-fast-properties": {
			"version": "1.0.3",
			"resolved": "https://registry.npmjs.org/to-fast-properties/-/to-fast-properties-1.0.3.tgz",
			"integrity": "sha1-uDVx+k2MJbguIxsG46MFXeTKGkc=",
			"dev": true
		},
		"to-object-path": {
			"version": "0.3.0",
			"resolved": "https://registry.npmjs.org/to-object-path/-/to-object-path-0.3.0.tgz",
			"integrity": "sha1-KXWIt7Dn4KwI4E5nL4XB9JmeF68=",
			"dev": true,
			"requires": {
				"kind-of": "3.2.2"
			},
			"dependencies": {
				"kind-of": {
					"version": "3.2.2",
					"resolved": "https://registry.npmjs.org/kind-of/-/kind-of-3.2.2.tgz",
					"integrity": "sha1-MeohpzS6ubuw8yRm2JOupR5KPGQ=",
					"dev": true,
					"requires": {
						"is-buffer": "1.1.6"
					}
				}
			}
		},
		"to-regex": {
			"version": "3.0.1",
			"resolved": "https://registry.npmjs.org/to-regex/-/to-regex-3.0.1.tgz",
			"integrity": "sha1-FTWL7kosg712N3uh3ASdDxiDeq4=",
			"dev": true,
			"requires": {
				"define-property": "0.2.5",
				"extend-shallow": "2.0.1",
				"regex-not": "1.0.0"
			},
			"dependencies": {
				"define-property": {
					"version": "0.2.5",
					"resolved": "https://registry.npmjs.org/define-property/-/define-property-0.2.5.tgz",
					"integrity": "sha1-w1se+RjsPJkPmlvFe+BKrOxcgRY=",
					"dev": true,
					"requires": {
						"is-descriptor": "0.1.6"
					}
				},
				"is-accessor-descriptor": {
					"version": "0.1.6",
					"resolved": "https://registry.npmjs.org/is-accessor-descriptor/-/is-accessor-descriptor-0.1.6.tgz",
					"integrity": "sha1-qeEss66Nh2cn7u84Q/igiXtcmNY=",
					"dev": true,
					"requires": {
						"kind-of": "3.2.2"
					},
					"dependencies": {
						"kind-of": {
							"version": "3.2.2",
							"resolved": "https://registry.npmjs.org/kind-of/-/kind-of-3.2.2.tgz",
							"integrity": "sha1-MeohpzS6ubuw8yRm2JOupR5KPGQ=",
							"dev": true,
							"requires": {
								"is-buffer": "1.1.6"
							}
						}
					}
				},
				"is-data-descriptor": {
					"version": "0.1.4",
					"resolved": "https://registry.npmjs.org/is-data-descriptor/-/is-data-descriptor-0.1.4.tgz",
					"integrity": "sha1-C17mSDiOLIYCgueT8YVv7D8wG1Y=",
					"dev": true,
					"requires": {
						"kind-of": "3.2.2"
					},
					"dependencies": {
						"kind-of": {
							"version": "3.2.2",
							"resolved": "https://registry.npmjs.org/kind-of/-/kind-of-3.2.2.tgz",
							"integrity": "sha1-MeohpzS6ubuw8yRm2JOupR5KPGQ=",
							"dev": true,
							"requires": {
								"is-buffer": "1.1.6"
							}
						}
					}
				},
				"is-descriptor": {
					"version": "0.1.6",
					"resolved": "https://registry.npmjs.org/is-descriptor/-/is-descriptor-0.1.6.tgz",
					"integrity": "sha512-avDYr0SB3DwO9zsMov0gKCESFYqCnE4hq/4z3TdUlukEy5t9C0YRq7HLrsN52NAcqXKaepeCD0n+B0arnVG3Hg==",
					"dev": true,
					"requires": {
						"is-accessor-descriptor": "0.1.6",
						"is-data-descriptor": "0.1.4",
						"kind-of": "5.1.0"
					}
				},
				"kind-of": {
					"version": "5.1.0",
					"resolved": "https://registry.npmjs.org/kind-of/-/kind-of-5.1.0.tgz",
					"integrity": "sha512-NGEErnH6F2vUuXDh+OlbcKW7/wOcfdRHaZ7VWtqCztfHri/++YKmP51OdWeGPuqCOba6kk2OTe5d02VmTB80Pw==",
					"dev": true
				}
			}
		},
		"to-regex-range": {
			"version": "2.1.1",
			"resolved": "https://registry.npmjs.org/to-regex-range/-/to-regex-range-2.1.1.tgz",
			"integrity": "sha1-fIDBe53+vlmeJzZ+DU3VWQFB2zg=",
			"dev": true,
			"requires": {
				"is-number": "3.0.0",
				"repeat-string": "1.6.1"
			}
		},
		"tough-cookie": {
			"version": "2.3.3",
			"resolved": "https://registry.npmjs.org/tough-cookie/-/tough-cookie-2.3.3.tgz",
			"integrity": "sha1-C2GKVWW23qkL80JdBNVe3EdadWE=",
			"requires": {
				"punycode": "1.4.1"
			}
		},
		"trim-newlines": {
			"version": "1.0.0",
			"resolved": "https://registry.npmjs.org/trim-newlines/-/trim-newlines-1.0.0.tgz",
			"integrity": "sha1-WIeWa7WCpFA6QetST301ARgVphM=",
			"dev": true
		},
		"trim-right": {
			"version": "1.0.1",
			"resolved": "https://registry.npmjs.org/trim-right/-/trim-right-1.0.1.tgz",
			"integrity": "sha1-yy4SAwZ+DI3h9hQJS5/kVwTqYAM=",
			"dev": true
		},
		"tslib": {
			"version": "1.9.0",
			"resolved": "https://registry.npmjs.org/tslib/-/tslib-1.9.0.tgz",
			"integrity": "sha512-f/qGG2tUkrISBlQZEjEqoZ3B2+npJjIf04H1wuAv9iA8i04Icp+61KRXxFdha22670NJopsZCIjhC3SnjPRKrQ==",
			"dev": true
		},
		"tslint": {
			"version": "5.9.1",
			"resolved": "https://registry.npmjs.org/tslint/-/tslint-5.9.1.tgz",
			"integrity": "sha1-ElX4ej/1frCw4fDmEKi0dIBGya4=",
			"dev": true,
			"requires": {
				"babel-code-frame": "6.26.0",
				"builtin-modules": "1.1.1",
				"chalk": "2.3.1",
				"commander": "2.14.1",
				"diff": "3.2.0",
				"glob": "7.1.2",
				"js-yaml": "3.10.0",
				"minimatch": "3.0.4",
				"resolve": "1.5.0",
				"semver": "5.5.0",
				"tslib": "1.9.0",
				"tsutils": "2.21.1"
			},
			"dependencies": {
				"semver": {
					"version": "5.5.0",
					"resolved": "https://registry.npmjs.org/semver/-/semver-5.5.0.tgz",
					"integrity": "sha512-4SJ3dm0WAwWy/NVeioZh5AntkdJoWKxHxcmyP622fOkgHa4z3R0TdBJICINyaSDE6uNwVc8gZr+ZinwZAH4xIA==",
					"dev": true
				}
			}
		},
		"tsutils": {
			"version": "2.21.1",
			"resolved": "https://registry.npmjs.org/tsutils/-/tsutils-2.21.1.tgz",
			"integrity": "sha512-heMkdeQ9iUc90ynfiNo5Y+GXrEEGy86KMvnSTfHO+Q40AuNQ1lZGXcv58fuU9XTUxI0V7YIN9xPN+CO9b1Gn3w==",
			"dev": true,
			"requires": {
				"tslib": "1.9.0"
			}
		},
		"tunnel": {
			"version": "0.0.5",
			"resolved": "https://registry.npmjs.org/tunnel/-/tunnel-0.0.5.tgz",
			"integrity": "sha512-gj5sdqherx4VZKMcBA4vewER7zdK25Td+z1npBqpbDys4eJrLx+SlYjJvq1bDXs2irkuJM5pf8ktaEQVipkrbA=="
		},
		"tunnel-agent": {
			"version": "0.4.3",
			"resolved": "https://registry.npmjs.org/tunnel-agent/-/tunnel-agent-0.4.3.tgz",
			"integrity": "sha1-Y3PbdpCf5XDgjXNYM2Xtgop07us="
		},
		"tweetnacl": {
			"version": "0.14.5",
			"resolved": "https://registry.npmjs.org/tweetnacl/-/tweetnacl-0.14.5.tgz",
			"integrity": "sha1-WuaBd/GS1EViadEIr6k/+HQ/T2Q=",
			"optional": true
		},
		"type-check": {
			"version": "0.3.2",
			"resolved": "https://registry.npmjs.org/type-check/-/type-check-0.3.2.tgz",
			"integrity": "sha1-WITKtRLPHTVeP7eE8wgEsrUg23I=",
			"dev": true,
			"requires": {
				"prelude-ls": "1.1.2"
			}
		},
		"typechecker": {
			"version": "2.0.8",
			"resolved": "https://registry.npmjs.org/typechecker/-/typechecker-2.0.8.tgz",
			"integrity": "sha1-6D2oS7ZMWEzLNFg4V2xAsDN9uC4="
		},
		"typed-rest-client": {
			"version": "0.9.0",
			"resolved": "https://registry.npmjs.org/typed-rest-client/-/typed-rest-client-0.9.0.tgz",
			"integrity": "sha1-92jMDcP06VDwbgSCXDaz54NKofI=",
			"dev": true,
			"requires": {
				"tunnel": "0.0.4",
				"underscore": "1.8.3"
			},
			"dependencies": {
				"tunnel": {
					"version": "0.0.4",
					"resolved": "https://registry.npmjs.org/tunnel/-/tunnel-0.0.4.tgz",
					"integrity": "sha1-LTeFoVjBdMmhbcLARuxfxfF0IhM=",
					"dev": true
				},
				"underscore": {
					"version": "1.8.3",
					"resolved": "https://registry.npmjs.org/underscore/-/underscore-1.8.3.tgz",
					"integrity": "sha1-Tz+1OxBuYJf8+ctBCfKl6b36UCI=",
					"dev": true
				}
			}
		},
		"typescript": {
			"version": "2.4.2",
			"resolved": "https://registry.npmjs.org/typescript/-/typescript-2.4.2.tgz",
			"integrity": "sha1-+DlfhdRZJ2BnyYiqQYN6j4KHCEQ=",
			"dev": true
		},
		"uc.micro": {
			"version": "1.0.5",
			"resolved": "https://registry.npmjs.org/uc.micro/-/uc.micro-1.0.5.tgz",
			"integrity": "sha512-JoLI4g5zv5qNyT09f4YAvEZIIV1oOjqnewYg5D38dkQljIzpPT296dbIGvKro3digYI1bkb7W6EP1y4uDlmzLg==",
			"dev": true
		},
		"uglify-js": {
			"version": "2.8.29",
			"resolved": "https://registry.npmjs.org/uglify-js/-/uglify-js-2.8.29.tgz",
			"integrity": "sha1-KcVzMUgFe7Th913zW3qcty5qWd0=",
			"dev": true,
			"optional": true,
			"requires": {
				"source-map": "0.5.2",
				"uglify-to-browserify": "1.0.2",
				"yargs": "3.10.0"
			}
		},
		"uglify-to-browserify": {
			"version": "1.0.2",
			"resolved": "https://registry.npmjs.org/uglify-to-browserify/-/uglify-to-browserify-1.0.2.tgz",
			"integrity": "sha1-bgkk1r2mta/jSeOabWMoUKD4grc=",
			"dev": true,
			"optional": true
		},
		"ultron": {
			"version": "1.0.2",
			"resolved": "https://registry.npmjs.org/ultron/-/ultron-1.0.2.tgz",
			"integrity": "sha1-rOEWq1V80Zc4ak6I9GhTeMiy5Po="
		},
		"unc-path-regex": {
			"version": "0.1.2",
			"resolved": "https://registry.npmjs.org/unc-path-regex/-/unc-path-regex-0.1.2.tgz",
			"integrity": "sha1-5z3T17DXxe2G+6xrCufYxqadUPo=",
			"dev": true
		},
		"underscore": {
			"version": "1.6.0",
			"resolved": "https://registry.npmjs.org/underscore/-/underscore-1.6.0.tgz",
			"integrity": "sha1-izixDKze9jM3uLJOT/htRa6lKag=",
			"dev": true
		},
		"union-value": {
			"version": "1.0.0",
			"resolved": "https://registry.npmjs.org/union-value/-/union-value-1.0.0.tgz",
			"integrity": "sha1-XHHDTLW61dzr4+oM0IIHulqhrqQ=",
			"dev": true,
			"requires": {
				"arr-union": "3.1.0",
				"get-value": "2.0.6",
				"is-extendable": "0.1.1",
				"set-value": "0.4.3"
			},
			"dependencies": {
				"set-value": {
					"version": "0.4.3",
					"resolved": "https://registry.npmjs.org/set-value/-/set-value-0.4.3.tgz",
					"integrity": "sha1-fbCPnT0i3H945Trzw79GZuzfzPE=",
					"dev": true,
					"requires": {
						"extend-shallow": "2.0.1",
						"is-extendable": "0.1.1",
						"is-plain-object": "2.0.4",
						"to-object-path": "0.3.0"
					}
				}
			}
		},
		"unique-stream": {
			"version": "1.0.0",
			"resolved": "https://registry.npmjs.org/unique-stream/-/unique-stream-1.0.0.tgz",
			"integrity": "sha1-1ZpKdUJ0R9mqbJHnAmP40mpLEEs=",
			"dev": true
		},
		"unset-value": {
			"version": "1.0.0",
			"resolved": "https://registry.npmjs.org/unset-value/-/unset-value-1.0.0.tgz",
			"integrity": "sha1-g3aHP30jNRef+x5vw6jtDfyKtVk=",
			"dev": true,
			"requires": {
				"has-value": "0.3.1",
				"isobject": "3.0.1"
			},
			"dependencies": {
				"has-value": {
					"version": "0.3.1",
					"resolved": "https://registry.npmjs.org/has-value/-/has-value-0.3.1.tgz",
					"integrity": "sha1-ex9YutpiyoJ+wKIHgCVlSEWZXh8=",
					"dev": true,
					"requires": {
						"get-value": "2.0.6",
						"has-values": "0.1.4",
						"isobject": "2.1.0"
					},
					"dependencies": {
						"isobject": {
							"version": "2.1.0",
							"resolved": "https://registry.npmjs.org/isobject/-/isobject-2.1.0.tgz",
							"integrity": "sha1-8GVWEJaj8dou9GJy+BXIQNh+DIk=",
							"dev": true,
							"requires": {
								"isarray": "1.0.0"
							}
						}
					}
				},
				"has-values": {
					"version": "0.1.4",
					"resolved": "https://registry.npmjs.org/has-values/-/has-values-0.1.4.tgz",
					"integrity": "sha1-bWHeldkd/Km5oCCJrThL/49it3E=",
					"dev": true
				}
			}
		},
		"urix": {
			"version": "0.1.0",
			"resolved": "https://registry.npmjs.org/urix/-/urix-0.1.0.tgz",
			"integrity": "sha1-2pN/emLiH+wf0Y1Js1wpNQZ6bHI="
		},
		"url-join": {
			"version": "1.1.0",
			"resolved": "https://registry.npmjs.org/url-join/-/url-join-1.1.0.tgz",
			"integrity": "sha1-dBxsL0WWxIMNZxhGCSDQySIC3Hg=",
			"dev": true
		},
		"url-parse": {
			"version": "1.2.0",
			"resolved": "https://registry.npmjs.org/url-parse/-/url-parse-1.2.0.tgz",
			"integrity": "sha512-DT1XbYAfmQP65M/mE6OALxmXzZ/z1+e5zk2TcSKe/KiYbNGZxgtttzC0mR/sjopbpOXcbniq7eIKmocJnUWlEw==",
			"dev": true,
			"requires": {
				"querystringify": "1.0.0",
				"requires-port": "1.0.0"
			}
		},
		"use": {
			"version": "2.0.2",
			"resolved": "https://registry.npmjs.org/use/-/use-2.0.2.tgz",
			"integrity": "sha1-riig1y+TvyJCKhii43mZMRLeyOg=",
			"dev": true,
			"requires": {
				"define-property": "0.2.5",
				"isobject": "3.0.1",
				"lazy-cache": "2.0.2"
			},
			"dependencies": {
				"define-property": {
					"version": "0.2.5",
					"resolved": "https://registry.npmjs.org/define-property/-/define-property-0.2.5.tgz",
					"integrity": "sha1-w1se+RjsPJkPmlvFe+BKrOxcgRY=",
					"dev": true,
					"requires": {
						"is-descriptor": "0.1.6"
					}
				},
				"is-accessor-descriptor": {
					"version": "0.1.6",
					"resolved": "https://registry.npmjs.org/is-accessor-descriptor/-/is-accessor-descriptor-0.1.6.tgz",
					"integrity": "sha1-qeEss66Nh2cn7u84Q/igiXtcmNY=",
					"dev": true,
					"requires": {
						"kind-of": "3.2.2"
					},
					"dependencies": {
						"kind-of": {
							"version": "3.2.2",
							"resolved": "https://registry.npmjs.org/kind-of/-/kind-of-3.2.2.tgz",
							"integrity": "sha1-MeohpzS6ubuw8yRm2JOupR5KPGQ=",
							"dev": true,
							"requires": {
								"is-buffer": "1.1.6"
							}
						}
					}
				},
				"is-data-descriptor": {
					"version": "0.1.4",
					"resolved": "https://registry.npmjs.org/is-data-descriptor/-/is-data-descriptor-0.1.4.tgz",
					"integrity": "sha1-C17mSDiOLIYCgueT8YVv7D8wG1Y=",
					"dev": true,
					"requires": {
						"kind-of": "3.2.2"
					},
					"dependencies": {
						"kind-of": {
							"version": "3.2.2",
							"resolved": "https://registry.npmjs.org/kind-of/-/kind-of-3.2.2.tgz",
							"integrity": "sha1-MeohpzS6ubuw8yRm2JOupR5KPGQ=",
							"dev": true,
							"requires": {
								"is-buffer": "1.1.6"
							}
						}
					}
				},
				"is-descriptor": {
					"version": "0.1.6",
					"resolved": "https://registry.npmjs.org/is-descriptor/-/is-descriptor-0.1.6.tgz",
					"integrity": "sha512-avDYr0SB3DwO9zsMov0gKCESFYqCnE4hq/4z3TdUlukEy5t9C0YRq7HLrsN52NAcqXKaepeCD0n+B0arnVG3Hg==",
					"dev": true,
					"requires": {
						"is-accessor-descriptor": "0.1.6",
						"is-data-descriptor": "0.1.4",
						"kind-of": "5.1.0"
					}
				},
				"kind-of": {
					"version": "5.1.0",
					"resolved": "https://registry.npmjs.org/kind-of/-/kind-of-5.1.0.tgz",
					"integrity": "sha512-NGEErnH6F2vUuXDh+OlbcKW7/wOcfdRHaZ7VWtqCztfHri/++YKmP51OdWeGPuqCOba6kk2OTe5d02VmTB80Pw==",
					"dev": true
				}
			}
		},
		"user-home": {
			"version": "1.1.1",
			"resolved": "https://registry.npmjs.org/user-home/-/user-home-1.1.1.tgz",
			"integrity": "sha1-K1viOjK2Onyd640PKNSFcko98ZA=",
			"dev": true
		},
		"util": {
			"version": "0.10.3",
			"resolved": "https://registry.npmjs.org/util/-/util-0.10.3.tgz",
			"integrity": "sha1-evsa/lCAUkZInj23/g7TeTNqwPk=",
			"dev": true,
			"requires": {
				"inherits": "2.0.1"
			},
			"dependencies": {
				"inherits": {
					"version": "2.0.1",
					"resolved": "https://registry.npmjs.org/inherits/-/inherits-2.0.1.tgz",
					"integrity": "sha1-sX0I0ya0Qj5Wjv9xn5GwscvfafE=",
					"dev": true
				}
			}
		},
		"util-deprecate": {
			"version": "1.0.2",
			"resolved": "https://registry.npmjs.org/util-deprecate/-/util-deprecate-1.0.2.tgz",
			"integrity": "sha1-RQ1Nyfpw3nMnYvvS1KKJgUGaDM8="
		},
		"uuid": {
			"version": "3.2.1",
			"resolved": "https://registry.npmjs.org/uuid/-/uuid-3.2.1.tgz",
			"integrity": "sha512-jZnMwlb9Iku/O3smGWvZhauCf6cvvpKi4BKRiliS3cxnI+Gz9j5MEpTz2UFuXiKPJocb7gnsLHwiS05ige5BEA=="
		},
		"v8flags": {
			"version": "2.1.1",
			"resolved": "https://registry.npmjs.org/v8flags/-/v8flags-2.1.1.tgz",
			"integrity": "sha1-qrGh+jDUX4jdMhFIh1rALAtV5bQ=",
			"dev": true,
			"requires": {
				"user-home": "1.1.1"
			}
		},
		"vali-date": {
			"version": "1.0.0",
			"resolved": "https://registry.npmjs.org/vali-date/-/vali-date-1.0.0.tgz",
			"integrity": "sha1-G5BKWWCfsyjvB4E4Qgk09rhnCaY=",
			"dev": true
		},
		"validate-npm-package-license": {
			"version": "3.0.1",
			"resolved": "https://registry.npmjs.org/validate-npm-package-license/-/validate-npm-package-license-3.0.1.tgz",
			"integrity": "sha1-KAS6vnEq0zeUWaz74kdGqywwP7w=",
			"dev": true,
			"requires": {
				"spdx-correct": "1.0.2",
				"spdx-expression-parse": "1.0.4"
			}
		},
		"verror": {
			"version": "1.10.0",
			"resolved": "https://registry.npmjs.org/verror/-/verror-1.10.0.tgz",
			"integrity": "sha1-OhBcoXBTr1XW4nDB+CiGguGNpAA=",
			"requires": {
				"assert-plus": "1.0.0",
				"core-util-is": "1.0.2",
				"extsprintf": "1.3.0"
			},
			"dependencies": {
				"assert-plus": {
					"version": "1.0.0",
					"resolved": "https://registry.npmjs.org/assert-plus/-/assert-plus-1.0.0.tgz",
					"integrity": "sha1-8S4PPF13sLHN2RRpQuTpbB5N1SU="
				}
			}
		},
		"vinyl": {
			"version": "0.5.3",
			"resolved": "https://registry.npmjs.org/vinyl/-/vinyl-0.5.3.tgz",
			"integrity": "sha1-sEVbOPxeDPMNQyUTLkYZcMIJHN4=",
			"dev": true,
			"requires": {
				"clone": "1.0.3",
				"clone-stats": "0.0.1",
				"replace-ext": "0.0.1"
			}
		},
		"vinyl-fs": {
			"version": "0.3.14",
			"resolved": "https://registry.npmjs.org/vinyl-fs/-/vinyl-fs-0.3.14.tgz",
			"integrity": "sha1-mmhRzhysHBzqX+hsCTHWIMLPqeY=",
			"dev": true,
			"requires": {
				"defaults": "1.0.3",
				"glob-stream": "3.1.18",
				"glob-watcher": "0.0.6",
				"graceful-fs": "3.0.11",
				"mkdirp": "0.5.1",
				"strip-bom": "1.0.0",
				"through2": "0.6.5",
				"vinyl": "0.4.6"
			},
			"dependencies": {
				"clone": {
					"version": "0.2.0",
					"resolved": "https://registry.npmjs.org/clone/-/clone-0.2.0.tgz",
					"integrity": "sha1-xhJqkK1Pctv1rNskPMN3JP6T/B8=",
					"dev": true
				},
				"isarray": {
					"version": "0.0.1",
					"resolved": "https://registry.npmjs.org/isarray/-/isarray-0.0.1.tgz",
					"integrity": "sha1-ihis/Kmo9Bd+Cav8YDiTmwXR7t8=",
					"dev": true
				},
				"readable-stream": {
					"version": "1.0.34",
					"resolved": "https://registry.npmjs.org/readable-stream/-/readable-stream-1.0.34.tgz",
					"integrity": "sha1-Elgg40vIQtLyqq+v5MKRbuMsFXw=",
					"dev": true,
					"requires": {
						"core-util-is": "1.0.2",
						"inherits": "2.0.3",
						"isarray": "0.0.1",
						"string_decoder": "0.10.31"
					}
				},
				"through2": {
					"version": "0.6.5",
					"resolved": "https://registry.npmjs.org/through2/-/through2-0.6.5.tgz",
					"integrity": "sha1-QaucZ7KdVyCQcUEOHXp6lozTrUg=",
					"dev": true,
					"requires": {
						"readable-stream": "1.0.34",
						"xtend": "4.0.1"
					}
				},
				"vinyl": {
					"version": "0.4.6",
					"resolved": "https://registry.npmjs.org/vinyl/-/vinyl-0.4.6.tgz",
					"integrity": "sha1-LzVsh6VQolVGHza76ypbqL94SEc=",
					"dev": true,
					"requires": {
						"clone": "0.2.0",
						"clone-stats": "0.0.1"
					}
				}
			}
		},
		"vinyl-source-stream": {
			"version": "1.1.2",
			"resolved": "https://registry.npmjs.org/vinyl-source-stream/-/vinyl-source-stream-1.1.2.tgz",
			"integrity": "sha1-YrU6E1YQqJbpjKlr7jqH8Aio54A=",
			"dev": true,
			"requires": {
				"through2": "2.0.3",
				"vinyl": "0.4.6"
			},
			"dependencies": {
				"clone": {
					"version": "0.2.0",
					"resolved": "https://registry.npmjs.org/clone/-/clone-0.2.0.tgz",
					"integrity": "sha1-xhJqkK1Pctv1rNskPMN3JP6T/B8=",
					"dev": true
				},
				"vinyl": {
					"version": "0.4.6",
					"resolved": "https://registry.npmjs.org/vinyl/-/vinyl-0.4.6.tgz",
					"integrity": "sha1-LzVsh6VQolVGHza76ypbqL94SEc=",
					"dev": true,
					"requires": {
						"clone": "0.2.0",
						"clone-stats": "0.0.1"
					}
				}
			}
		},
		"vinyl-sourcemaps-apply": {
			"version": "0.2.1",
			"resolved": "https://registry.npmjs.org/vinyl-sourcemaps-apply/-/vinyl-sourcemaps-apply-0.2.1.tgz",
			"integrity": "sha1-q2VJ1h0XLCsbh75cUI0jnI74dwU=",
			"dev": true,
			"requires": {
				"source-map": "0.5.2"
			}
		},
		"vsce": {
			"version": "1.36.2",
			"resolved": "https://registry.npmjs.org/vsce/-/vsce-1.36.2.tgz",
			"integrity": "sha512-LiQjHdoaXOHKdk/PRN5OWWeEm/4w7tnFLf8EM+pzvlz/8uk7uJiqtMjVYAYawnU7c8KbMSz9nE9M6nCTV4ZSQA==",
			"dev": true,
			"requires": {
				"cheerio": "1.0.0-rc.2",
				"commander": "2.14.1",
				"denodeify": "1.2.1",
				"glob": "7.1.2",
				"lodash": "4.17.5",
				"markdown-it": "8.4.1",
				"mime": "1.6.0",
				"minimatch": "3.0.4",
				"osenv": "0.1.5",
				"parse-semver": "1.1.1",
				"read": "1.0.7",
				"semver": "5.1.0",
				"tmp": "0.0.29",
				"url-join": "1.1.0",
				"vso-node-api": "6.1.2-preview",
				"yauzl": "2.9.1",
				"yazl": "2.4.3"
			}
		},
		"vscode": {
			"version": "1.1.10",
			"resolved": "https://registry.npmjs.org/vscode/-/vscode-1.1.10.tgz",
			"integrity": "sha512-MvFXXSGuhw0Q6GC6dQrnRc0ES+63wpttGIoYGBMQnoS9JFCCNC/rWfX0lBCHJyuKL2Q8CYg0ROsMEHbHVwEtVw==",
			"dev": true,
			"requires": {
				"glob": "7.1.2",
				"gulp-chmod": "2.0.0",
				"gulp-filter": "5.1.0",
				"gulp-gunzip": "1.0.0",
				"gulp-remote-src": "0.4.3",
				"gulp-symdest": "1.1.0",
				"gulp-untar": "0.0.6",
				"gulp-vinyl-zip": "2.1.0",
				"mocha": "4.1.0",
				"request": "2.83.0",
				"semver": "5.5.0",
				"source-map-support": "0.5.3",
				"url-parse": "1.2.0",
				"vinyl-source-stream": "1.1.2"
			},
			"dependencies": {
				"commander": {
					"version": "2.11.0",
					"resolved": "https://registry.npmjs.org/commander/-/commander-2.11.0.tgz",
					"integrity": "sha512-b0553uYA5YAEGgyYIGYROzKQ7X5RAqedkfjiZxwi0kL1g3bOaBNNZfYkzt/CL0umgD5wc9Jec2FbB98CjkMRvQ==",
					"dev": true
				},
				"debug": {
					"version": "3.1.0",
					"resolved": "https://registry.npmjs.org/debug/-/debug-3.1.0.tgz",
					"integrity": "sha512-OX8XqP7/1a9cqkxYw2yXss15f26NKWBpDXQd0/uK/KPqdQhxbPa994hnzjcE2VqQpDslf55723cKPUOGSmMY3g==",
					"dev": true,
					"requires": {
						"ms": "2.0.0"
					}
				},
				"diff": {
					"version": "3.3.1",
					"resolved": "https://registry.npmjs.org/diff/-/diff-3.3.1.tgz",
					"integrity": "sha512-MKPHZDMB0o6yHyDryUOScqZibp914ksXwAMYMTHj6KO8UeKsRYNJD3oNCKjTqZon+V488P7N/HzXF8t7ZR95ww==",
					"dev": true
				},
				"growl": {
					"version": "1.10.3",
					"resolved": "https://registry.npmjs.org/growl/-/growl-1.10.3.tgz",
					"integrity": "sha512-hKlsbA5Vu3xsh1Cg3J7jSmX/WaW6A5oBeqzM88oNbCRQFz+zUaXm6yxS4RVytp1scBoJzSYl4YAEOQIt6O8V1Q==",
					"dev": true
				},
				"has-flag": {
					"version": "2.0.0",
					"resolved": "https://registry.npmjs.org/has-flag/-/has-flag-2.0.0.tgz",
					"integrity": "sha1-6CB68cx7MNRGzHC3NLXovhj4jVE=",
					"dev": true
				},
				"mocha": {
					"version": "4.1.0",
					"resolved": "https://registry.npmjs.org/mocha/-/mocha-4.1.0.tgz",
					"integrity": "sha512-0RVnjg1HJsXY2YFDoTNzcc1NKhYuXKRrBAG2gDygmJJA136Cs2QlRliZG1mA0ap7cuaT30mw16luAeln+4RiNA==",
					"dev": true,
					"requires": {
						"browser-stdout": "1.3.0",
						"commander": "2.11.0",
						"debug": "3.1.0",
						"diff": "3.3.1",
						"escape-string-regexp": "1.0.5",
						"glob": "7.1.2",
						"growl": "1.10.3",
						"he": "1.1.1",
						"mkdirp": "0.5.1",
						"supports-color": "4.4.0"
					}
				},
				"ms": {
					"version": "2.0.0",
					"resolved": "https://registry.npmjs.org/ms/-/ms-2.0.0.tgz",
					"integrity": "sha1-VgiurfwAvmwpAd9fmGF4jeDVl8g=",
					"dev": true
				},
				"semver": {
					"version": "5.5.0",
					"resolved": "https://registry.npmjs.org/semver/-/semver-5.5.0.tgz",
					"integrity": "sha512-4SJ3dm0WAwWy/NVeioZh5AntkdJoWKxHxcmyP622fOkgHa4z3R0TdBJICINyaSDE6uNwVc8gZr+ZinwZAH4xIA==",
					"dev": true
				},
				"source-map": {
					"version": "0.6.1",
					"resolved": "https://registry.npmjs.org/source-map/-/source-map-0.6.1.tgz",
					"integrity": "sha512-UjgapumWlbMhkBgzT7Ykc5YXUT46F0iKu8SGXq0bcwP5dz/h0Plj6enJqjz1Zbq2l5WaqYnrVbwWOWMyF3F47g==",
					"dev": true
				},
				"source-map-support": {
					"version": "0.5.3",
					"resolved": "https://registry.npmjs.org/source-map-support/-/source-map-support-0.5.3.tgz",
					"integrity": "sha512-eKkTgWYeBOQqFGXRfKabMFdnWepo51vWqEdoeikaEPFiJC7MCU5j2h4+6Q8npkZTeLGbSyecZvRxiSoWl3rh+w==",
					"dev": true,
					"requires": {
						"source-map": "0.6.1"
					}
				},
				"supports-color": {
					"version": "4.4.0",
					"resolved": "https://registry.npmjs.org/supports-color/-/supports-color-4.4.0.tgz",
					"integrity": "sha512-rKC3+DyXWgK0ZLKwmRsrkyHVZAjNkfzeehuFWdGGcqGDTZFH73+RH6S/RDAAxl9GusSjZSUWYLmT9N5pzXFOXQ==",
					"dev": true,
					"requires": {
						"has-flag": "2.0.0"
					}
				}
			}
		},
		"vscode-chrome-debug-core": {
			"version": "3.23.0",
			"resolved": "https://registry.npmjs.org/vscode-chrome-debug-core/-/vscode-chrome-debug-core-3.23.0.tgz",
			"integrity": "sha512-zDdfDXaFnY7nkgrYhwHoLfH5JDPNJRYFI8bLpi9+BFvBsvtzq8QpxmB3jN+VRF6JCY+HYxnJavKyINfiPtLeQQ==",
			"requires": {
				"@types/source-map": "0.1.29",
				"glob": "7.1.2",
				"noice-json-rpc": "1.0.1",
				"source-map": "0.6.1",
				"vscode-debugadapter": "1.26.0",
				"vscode-debugprotocol": "1.26.0",
				"vscode-nls": "2.0.2",
				"ws": "3.3.3"
			},
			"dependencies": {
				"@types/source-map": {
					"version": "0.1.29",
					"resolved": "https://registry.npmjs.org/@types/source-map/-/source-map-0.1.29.tgz",
					"integrity": "sha1-1wSKYBgLCfiqbVO9oxHGtRy9cBg="
				},
				"noice-json-rpc": {
					"version": "1.0.1",
					"resolved": "https://registry.npmjs.org/noice-json-rpc/-/noice-json-rpc-1.0.1.tgz",
					"integrity": "sha1-XnKJpgocIIgEicsVEBVSusOSJm4="
				},
				"source-map": {
					"version": "0.6.1",
					"resolved": "https://registry.npmjs.org/source-map/-/source-map-0.6.1.tgz",
					"integrity": "sha512-UjgapumWlbMhkBgzT7Ykc5YXUT46F0iKu8SGXq0bcwP5dz/h0Plj6enJqjz1Zbq2l5WaqYnrVbwWOWMyF3F47g=="
				}
			}
		},
		"vscode-debugadapter": {
			"version": "1.26.0",
			"resolved": "https://registry.npmjs.org/vscode-debugadapter/-/vscode-debugadapter-1.26.0.tgz",
			"integrity": "sha512-3buat8nrSSQrjH1ogpFD/wu7g4fYwoOi1YRK9l1mkU/ou2q0Tw3UIfRVnrOsOu7pC3ry79Fe1e18RiDWxeya8w==",
			"requires": {
				"vscode-debugprotocol": "1.26.0"
			}
		},
		"vscode-debugprotocol": {
			"version": "1.26.0",
			"resolved": "https://registry.npmjs.org/vscode-debugprotocol/-/vscode-debugprotocol-1.26.0.tgz",
			"integrity": "sha512-/T1fZ/qB03YQphej4CPSAbtPfzscMrGQjmn0UjDLuxTXXSLLLA7zvh89sNCkMl7Q7ylxBPyhlFsNmSYTYDqGPw=="
		},
		"vscode-extension-telemetry": {
			"version": "0.0.5",
			"resolved": "https://registry.npmjs.org/vscode-extension-telemetry/-/vscode-extension-telemetry-0.0.5.tgz",
			"integrity": "sha1-IeKrtMvOMybkad27MiEjs3AvP4U=",
			"requires": {
				"applicationinsights": "0.15.6",
				"winreg": "0.0.13"
			}
		},
		"vscode-nls": {
			"version": "2.0.2",
			"resolved": "https://registry.npmjs.org/vscode-nls/-/vscode-nls-2.0.2.tgz",
			"integrity": "sha1-gIUiOAhEuK0VNJmvXDsDkhrqAto="
		},
		"vso-node-api": {
			"version": "6.1.2-preview",
			"resolved": "https://registry.npmjs.org/vso-node-api/-/vso-node-api-6.1.2-preview.tgz",
			"integrity": "sha1-qrNUbfJFHs2JTgcbuZtd8Zxfp48=",
			"dev": true,
			"requires": {
				"q": "1.4.1",
				"tunnel": "0.0.4",
				"typed-rest-client": "0.9.0",
				"underscore": "1.8.3"
			},
			"dependencies": {
				"tunnel": {
					"version": "0.0.4",
					"resolved": "https://registry.npmjs.org/tunnel/-/tunnel-0.0.4.tgz",
					"integrity": "sha1-LTeFoVjBdMmhbcLARuxfxfF0IhM=",
					"dev": true
				},
				"underscore": {
					"version": "1.8.3",
					"resolved": "https://registry.npmjs.org/underscore/-/underscore-1.8.3.tgz",
					"integrity": "sha1-Tz+1OxBuYJf8+ctBCfKl6b36UCI=",
					"dev": true
				}
			}
		},
		"which": {
			"version": "1.3.0",
			"resolved": "https://registry.npmjs.org/which/-/which-1.3.0.tgz",
			"integrity": "sha512-xcJpopdamTuY5duC/KnTTNBraPK54YwpenP4lzxU8H91GudWpFv38u0CKjclE1Wi2EH2EDz5LRcHcKbCIzqGyg==",
			"requires": {
				"isexe": "2.0.0"
			}
		},
		"window-size": {
			"version": "0.1.0",
			"resolved": "https://registry.npmjs.org/window-size/-/window-size-0.1.0.tgz",
			"integrity": "sha1-VDjNLqk7IC76Ohn+iIeu58lPnJ0=",
			"dev": true,
			"optional": true
		},
		"winreg": {
			"version": "0.0.13",
			"resolved": "https://registry.npmjs.org/winreg/-/winreg-0.0.13.tgz",
			"integrity": "sha1-dr/gLh3QycgnX7n98XqfNoRuNIM="
		},
		"wordwrap": {
			"version": "1.0.0",
			"resolved": "https://registry.npmjs.org/wordwrap/-/wordwrap-1.0.0.tgz",
			"integrity": "sha1-J1hIEIkUVqQXHI0CJkQa3pDLyus=",
			"dev": true
		},
		"wrappy": {
			"version": "1.0.2",
			"resolved": "https://registry.npmjs.org/wrappy/-/wrappy-1.0.2.tgz",
			"integrity": "sha1-tSQ9jz7BqjXxNkYFvA0QNuMKtp8="
		},
		"ws": {
			"version": "3.3.3",
			"resolved": "https://registry.npmjs.org/ws/-/ws-3.3.3.tgz",
			"integrity": "sha512-nnWLa/NwZSt4KQJu51MYlCcSQ5g7INpOrOMt4XV8j4dqTXdmlUmSHQ8/oLC069ckre0fRsgfvsKwbTdtKLCDkA==",
			"requires": {
				"async-limiter": "1.0.0",
				"safe-buffer": "5.1.1",
				"ultron": "1.1.1"
			},
			"dependencies": {
				"ultron": {
					"version": "1.1.1",
					"resolved": "https://registry.npmjs.org/ultron/-/ultron-1.1.1.tgz",
					"integrity": "sha512-UIEXBNeYmKptWH6z8ZnqTeS8fV74zG0/eRU9VGkpzz+LIJNs8W/zM/L+7ctCkRrgbNnnR0xxw4bKOr0cW0N0Og=="
				}
			}
		},
		"xml2js": {
			"version": "0.4.19",
			"resolved": "https://registry.npmjs.org/xml2js/-/xml2js-0.4.19.tgz",
			"integrity": "sha512-esZnJZJOiJR9wWKMyuvSE1y6Dq5LCuJanqhxslH2bxM6duahNZ+HMpCLhBQGZkbX6xRf8x1Y2eJlgt2q3qo49Q==",
			"requires": {
				"sax": "1.2.4",
				"xmlbuilder": "9.0.7"
			},
			"dependencies": {
				"xmlbuilder": {
					"version": "9.0.7",
					"resolved": "https://registry.npmjs.org/xmlbuilder/-/xmlbuilder-9.0.7.tgz",
					"integrity": "sha1-Ey7mPS7FVlxVfiD0wi35rKaGsQ0="
				}
			}
		},
		"xmlbuilder": {
			"version": "8.2.2",
			"resolved": "https://registry.npmjs.org/xmlbuilder/-/xmlbuilder-8.2.2.tgz",
			"integrity": "sha1-aSSGc0ELS6QuGmE2VR0pIjNap3M="
		},
		"xmldom": {
			"version": "0.1.27",
			"resolved": "https://registry.npmjs.org/xmldom/-/xmldom-0.1.27.tgz",
			"integrity": "sha1-1QH5ezvbQDr4757MIFcxh6rawOk="
		},
		"xregexp": {
			"version": "3.1.0",
			"resolved": "https://registry.npmjs.org/xregexp/-/xregexp-3.1.0.tgz",
			"integrity": "sha1-FNhGHgvdOCJL/uUDmgiY/EL80zY=",
			"dev": true
		},
		"xtend": {
			"version": "4.0.1",
			"resolved": "https://registry.npmjs.org/xtend/-/xtend-4.0.1.tgz",
			"integrity": "sha1-pcbVMr5lbiPbgg77lDofBJmNY68="
		},
		"yargs": {
			"version": "3.10.0",
			"resolved": "https://registry.npmjs.org/yargs/-/yargs-3.10.0.tgz",
			"integrity": "sha1-9+572FfdfB0tOMDnTvvWgdFDH9E=",
			"dev": true,
			"optional": true,
			"requires": {
				"camelcase": "1.2.1",
				"cliui": "2.1.0",
				"decamelize": "1.2.0",
				"window-size": "0.1.0"
			}
		},
		"yauzl": {
			"version": "2.9.1",
			"resolved": "https://registry.npmjs.org/yauzl/-/yauzl-2.9.1.tgz",
			"integrity": "sha1-qBmB6nCleUYTOIPwKcWCGok1mn8=",
			"dev": true,
			"requires": {
				"buffer-crc32": "0.2.13",
				"fd-slicer": "1.0.1"
			}
		},
		"yazl": {
			"version": "2.4.3",
			"resolved": "https://registry.npmjs.org/yazl/-/yazl-2.4.3.tgz",
			"integrity": "sha1-7CblzIfVYBud+EMtvdPNLlFzoHE=",
			"requires": {
				"buffer-crc32": "0.2.13"
			}
		}
	}
}<|MERGE_RESOLUTION|>--- conflicted
+++ resolved
@@ -896,10 +896,6 @@
 			"version": "2.3.1",
 			"resolved": "https://registry.npmjs.org/chalk/-/chalk-2.3.1.tgz",
 			"integrity": "sha512-QUU4ofkDoMIVO7hcx1iPTISs88wsO8jA92RQIm4JAwZvFGGAV2hSAA1NX7oVj2Ej2Q6NDTcRDjPTFrMCRZoJ6g==",
-<<<<<<< HEAD
-			"dev": true,
-=======
->>>>>>> eb5e69ed
 			"requires": {
 				"ansi-styles": "3.2.0",
 				"escape-string-regexp": "1.0.5",
@@ -1055,37 +1051,6 @@
 			"resolved": "https://registry.npmjs.org/co/-/co-4.6.0.tgz",
 			"integrity": "sha1-bqa989hTrlTMuOR7+gvz+QMfsYQ="
 		},
-<<<<<<< HEAD
-=======
-		"codepush-node-sdk": {
-			"version": "file:src/extension/appcenter/lib/codepush-node-sdk/dist",
-			"requires": {
-				"chalk": "2.3.1",
-				"crypto": "1.0.1",
-				"date-fns": "1.29.0",
-				"gradle-to-js": "1.0.1",
-				"jsonwebtoken": "8.1.1",
-				"jszip": "3.1.5",
-				"lodash": "4.17.5",
-				"mkdirp": "0.5.1",
-				"node-noop": "1.0.0",
-				"plist": "2.1.0",
-				"properties": "1.2.1",
-				"rimraf": "2.6.2",
-				"semver": "5.5.0",
-				"temp": "0.8.3",
-				"which": "1.3.0",
-				"xml2js": "0.4.19",
-				"yazl": "2.4.3"
-			},
-			"dependencies": {
-				"semver": {
-					"version": "5.5.0",
-					"bundled": true
-				}
-			}
-		},
->>>>>>> eb5e69ed
 		"collection-visit": {
 			"version": "1.0.0",
 			"resolved": "https://registry.npmjs.org/collection-visit/-/collection-visit-1.0.0.tgz",
