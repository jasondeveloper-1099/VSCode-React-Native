--- conflicted
+++ resolved
@@ -41,11 +41,8 @@
         NodeDebuggerConfigurationFailed = 705,
         DebuggingFailed = 706,
         RNTempFolderDeletionFailed = 707,
-<<<<<<< HEAD
         DebuggingFailedInNodeWrapper = 708,
-=======
         PlatformNotSupported = 708,
->>>>>>> 93df39d9
 
         // Activation errors
         CouldNotFindLocationOfNodeDebugger = 801,
