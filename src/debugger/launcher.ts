--- conflicted
+++ resolved
@@ -39,12 +39,8 @@
         if (!mobilePlatform) {
             Log.logError("The target platform could not be read. Did you forget to add it to the launch.json configuration arguments?");
         } else {
-<<<<<<< HEAD
             let sourcesStoragePath = path.join(this.projectRootPath, ".vscode/.react");
-=======
-            let sourcesStoragePath = path.join(this.projectRootPath, ".vscode");
             // TODO: We need to remove all the delays, yet make sure things work properly for both Android and iOS
->>>>>>> 3787e69f
             Q({})
                 .then(() => Q.delay(new Packager(this.projectRootPath, desktopPlatform, sourcesStoragePath).start(), 3000))
                 .then(() => Q.delay(mobilePlatform.runApp(runOptions), 3000))
