// Copyright (c) Microsoft Corporation. All rights reserved.
// Licensed under the MIT license. See LICENSE file in the project root for details.

import * as Q from "q";
import * as path from "path";
import {MultipleLifetimesAppWorker} from "./appWorker";
import {Packager} from "./packager";
import {Log} from "../utils/commands/log";
import {PlatformResolver} from "./platformResolver";
import {IRunOptions} from "./launchArgs";

export class Launcher {
    private projectRootPath: string;

    constructor(projectRootPath: string) {
        this.projectRootPath = projectRootPath;
    }

    /**
     * Parses the launch arguments set in the launch configuration.
     */
    private parseRunOptions(): IRunOptions {
        let result: IRunOptions = { projectRoot: this.projectRootPath };

        if (process.argv.length > 2) {
            result.platform = process.argv[2].toLowerCase();
        }

        result.target = process.argv[3];

        return result;
    }

    public launch() {
        let resolver = new PlatformResolver();
        let runOptions = this.parseRunOptions();
        let desktopPlatform = resolver.resolveDesktopPlatform();
        let mobilePlatform = resolver.resolveMobilePlatform(runOptions.platform, desktopPlatform);
        if (!mobilePlatform) {
            Log.logError("The target platform could not be read. Did you forget to add it to the launch.json configuration arguments?");
        } else {
            let sourcesStoragePath = path.join(this.projectRootPath, ".vscode");
            // TODO: We need to remove all the delays, yet make sure things work properly for both Android and iOS
            Q({})
<<<<<<< HEAD
                .then(() => Q.delay(new Packager(this.projectRootPath, sourcesStoragePath).start(), 3000))
=======
                .then(() => Q.delay(new Packager(this.projectRootPath, desktopPlatform).start(), 3000))
>>>>>>> 5e0eca1b
                .then(() => Q.delay(mobilePlatform.runApp(runOptions), 3000))
                .then(() => Q.delay(new MultipleLifetimesAppWorker(sourcesStoragePath).start(), 3000)) // Start the app worker
                .then(() => mobilePlatform.enableJSDebuggingMode(runOptions))
                .done(() => { }, reason => {
                    Log.logError("Cannot debug application.", reason);
                });
        }
    }
}
<|MERGE_RESOLUTION|>--- conflicted
+++ resolved
@@ -42,11 +42,7 @@
             let sourcesStoragePath = path.join(this.projectRootPath, ".vscode");
             // TODO: We need to remove all the delays, yet make sure things work properly for both Android and iOS
             Q({})
-<<<<<<< HEAD
-                .then(() => Q.delay(new Packager(this.projectRootPath, sourcesStoragePath).start(), 3000))
-=======
-                .then(() => Q.delay(new Packager(this.projectRootPath, desktopPlatform).start(), 3000))
->>>>>>> 5e0eca1b
+                .then(() => Q.delay(new Packager(this.projectRootPath, desktopPlatform, sourcesStoragePath).start(), 3000))
                 .then(() => Q.delay(mobilePlatform.runApp(runOptions), 3000))
                 .then(() => Q.delay(new MultipleLifetimesAppWorker(sourcesStoragePath).start(), 3000)) // Start the app worker
                 .then(() => mobilePlatform.enableJSDebuggingMode(runOptions))
