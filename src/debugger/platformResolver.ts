--- conflicted
+++ resolved
@@ -45,19 +45,11 @@
             // We lazyly load the strategies, because some components might be
             // missing on some platforms (like XCode in Windows)
             case "ios":
-<<<<<<< HEAD
-                let ios = require("./ios/iOSPlatform");
-                return new ios.IOSPlatform(this.resolveDesktopPlatform());
-            case "android":
-                let android = require("./android/androidPlatform");
-                return new android.AndroidPlatform(this.resolveDesktopPlatform());
-=======
                 let ios: typeof IOSPlatform = require("./ios/iOSPlatform");
                 return new ios.IOSPlatform(desktopPlatform);
             case "android":
                 let android: typeof AndroidPlatform = require("./android/androidPlatform");
                 return new android.AndroidPlatform(desktopPlatform);
->>>>>>> 5e0eca1b
             default:
                 return null;
         }
