--- conflicted
+++ resolved
@@ -7,11 +7,8 @@
 import {CommandExecutor} from "../../common/commandExecutor";
 import {Package} from "../../common/node/package";
 import {PackageNameResolver} from "../../common/android/packageNameResolver";
-<<<<<<< HEAD
 import {OutputVerifier, PatternToFailure} from "../../common/outputVerifier";
-=======
 import {DeviceHelper, IDevice} from "../../common/android/deviceHelper";
->>>>>>> 7cc9a001
 
 /**
  * Android specific platform implementation for debugging RN applications.
@@ -26,28 +23,26 @@
 
     private static RUN_ANDROID_SUCCESS_PATTERNS: string[] = ["BUILD SUCCESSFUL", "Starting the app", "Starting: Intent"];
 
-<<<<<<< HEAD
-    public runApp(runOptions: IRunOptions): Q.Promise<void> {
-        const runAndroidSpawn = new CommandExecutor(runOptions.projectRoot).spawnChildReactCommandProcess("run-android");
-        return new OutputVerifier(
-            () =>
-                Q(AndroidPlatform.RUN_ANDROID_SUCCESS_PATTERNS),
-            () =>
-                Q(AndroidPlatform.RUN_ANDROID_FAILURE_PATTERNS)).process(runAndroidSpawn);
-=======
     private debugTarget: string;
     private packageName: string;
     private deviceHelper: DeviceHelper;
 
     constructor() {
         this.deviceHelper = new DeviceHelper();
->>>>>>> 7cc9a001
     }
 
     public runApp(runOptions: IRunOptions): Q.Promise<void> {
         let pkg = new Package(runOptions.projectRoot);
         let cexec = new CommandExecutor(runOptions.projectRoot);
-        return cexec.spawnAndWaitReactCommand("run-android")
+
+        const runAndroidSpawn = cexec.spawnChildReactCommandProcess("run-android");
+        const output = new OutputVerifier(
+            () =>
+                Q(AndroidPlatform.RUN_ANDROID_SUCCESS_PATTERNS),
+            () =>
+                Q(AndroidPlatform.RUN_ANDROID_FAILURE_PATTERNS)).process(runAndroidSpawn);
+
+        return output
             .then(() => pkg.name())
             .then(appName => new PackageNameResolver(appName).resolvePackageName(runOptions.projectRoot))
             .then(packageName => {
