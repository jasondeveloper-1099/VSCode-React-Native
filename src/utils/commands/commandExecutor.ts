--- conflicted
+++ resolved
@@ -40,15 +40,11 @@
         let result = new Node.ChildProcess().spawn(command, args, spawnOptions);
 
         result.stderr.on("data", (data: Buffer) => {
-<<<<<<< HEAD
             if (outputChannel) {
                 outputChannel.append(data.toString());
             } else {
                 process.stderr.write(data);
             }
-=======
-            process.stderr.write(data);
->>>>>>> 3787e69f
         });
 
         result.stdout.on("data", (data: Buffer) => {
