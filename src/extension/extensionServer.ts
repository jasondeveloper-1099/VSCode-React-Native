--- conflicted
+++ resolved
@@ -1,21 +1,12 @@
 // Copyright (c) Microsoft Corporation. All rights reserved.
 // Licensed under the MIT license. See LICENSE file in the project root for details.
 
-<<<<<<< HEAD
-import * as em from "../common/extensionMessaging";
-import {FileSystem} from "../common/node/fileSystem";
-import {HostPlatform} from "../common/hostPlatform";
-import {Packager} from "../common/packager";
-import {Log} from "../common/log/log";
-import {LogLevel} from "../common/log/logHelper";
-import * as Q from "q";
-=======
->>>>>>> 6adb3f12
 import * as net from "net";
 import * as Q from "q";
 import * as vscode from "vscode";
 
 import * as em from "../common/extensionMessaging";
+import {HostPlatform} from "../common/hostPlatform";
 import {Log} from "../common/log/log";
 import {LogLevel} from "../common/log/logHelper";
 import {Packager} from "../common/packager";
@@ -26,11 +17,8 @@
     private serverInstance: net.Server = null;
     private messageHandlerDictionary: { [id: number]: ((...argArray: any[]) => Q.Promise<any>) } = {};
     private reactNativePackager: Packager;
-<<<<<<< HEAD
     private pipePath: string;
-=======
     private logCatMonitor: LogCatMonitor = null;
->>>>>>> 6adb3f12
 
     public constructor(reactNativePackager: Packager) {
 
