{
	"name": "vscode-react-native",
	"displayName": "React Native Tools",
	"version": "0.6.3",
	"private": true,
	"publisher": "vsmobile",
	"icon": "images/icon.png",
	"galleryBanner": {
		"color": "#3B3738",
		"theme": "dark"
	},
	"description": "Code-hinting, debugging and integrated commands for React Native",
	"keywords": [
		"react-native",
		"multi-root ready",
		"app-center",
		"code-push"
	],
	"bugs": "https://github.com/Microsoft/vscode-react-native/issues",
	"license": "SEE LICENSE IN LICENSE.txt",
	"repository": {
		"type": "git",
		"url": "https://github.com/Microsoft/vscode-react-native"
	},
	"engines": {
		"vscode": "^1.17.1"
	},
	"categories": [
		"Debuggers",
		"Other"
	],
	"activationEvents": [
		"onDebug",
		"workspaceContains:./node_modules/react-native/package.json",
		"onCommand:reactNative.runAndroidSimulator",
		"onCommand:reactNative.runAndroidDevice",
		"onCommand:reactNative.runIosSimulator",
		"onCommand:reactNative.runIosDevice",
		"onCommand:reactNative.startPackager",
		"onCommand:reactNative.startExponentPackager",
		"onCommand:reactNative.stopPackager",
		"onCommand:reactNative.restartPackager",
		"onCommand:reactNative.publishToExpHost",
		"onCommand:reactNative.showDevMenu",
		"onCommand:reactNative.reloadApp",
		"onCommand:reactNative.appcenter.login",
		"onCommand:reactNative.appcenter.logout",
		"onCommand:reactNative.appcenter.whoami",
		"onCommand:reactNative.appcenter.setcurrentapp",
		"onCommand:reactNative.appcenter.getcurrentapp",
		"onCommand:reactNative.appcenter.setcurrentdeployment",
		"onCommand:reactNative.appcenter.releasereact",
		"onCommand:reactNative.switchMandatoryPropForRelease",
		"onCommand:reactNative.setTargetBinaryVersion",
		"onCommand:reactNative.showmenu"
	],
	"main": "./src/extension/rn-extension",
	"contributes": {
		"commands": [
			{
				"command": "reactNative.runAndroidSimulator",
				"title": "React Native: Run Android on Simulator"
			},
			{
				"command": "reactNative.runAndroidDevice",
				"title": "React Native: Run Android on Device"
			},
			{
				"command": "reactNative.runIosSimulator",
				"title": "React Native: Run iOS on Simulator"
			},
			{
				"command": "reactNative.runIosDevice",
				"title": "React Native: Run iOS on Device"
			},
			{
				"command": "reactNative.startPackager",
				"title": "React Native: Start Packager"
			},
			{
				"command": "reactNative.startExponentPackager",
				"title": "React Native: Start Exponent Packager"
			},
			{
				"command": "reactNative.stopPackager",
				"title": "React Native: Stop Packager"
			},
			{
				"command": "reactNative.restartPackager",
				"title": "React Native: Restart Packager"
			},
			{
				"command": "reactNative.publishToExpHost",
				"title": "React Native: Publish to Exponent"
			},
			{
				"command": "reactNative.showDevMenu",
				"title": "React Native: Show Dev Menu"
			},
			{
				"command": "reactNative.reloadApp",
				"title": "React Native: Reload App"
			},
			{
				"command": "reactNative.appcenter.login",
				"title": "Login",
				"category": "React Native Code Push"
			},
			{
				"command": "reactNative.appcenter.logout",
				"title": "Logout",
				"category": "React Native Code Push"
			},
			{
				"command": "reactNative.appcenter.whoami",
				"title": "WhoAmI",
				"category": "React Native Code Push"
			},
			{
				"command": "reactNative.appcenter.setcurrentapp",
				"title": "Set Current App",
				"category": "React Native Code Push"
			},
			{
				"command": "reactNative.appcenter.getcurrentapp",
				"title": "Get Current App",
				"category": "React Native Code Push"
			},
			{
				"command": "reactNative.appcenter.setcurrentdeployment",
				"title": "Set Current Deployment",
				"category": "React Native Code Push"
			},
			{
				"command": "reactNative.appcenter.releasereact",
				"title": "Release React",
				"category": "React Native Code Push"
			},
			{
				"command": "reactNative.appcenter.switchMandatoryPropForRelease",
				"title": "Switch Code Push release mandatory property",
				"category": "React Native Code Push"
			},
			{
				"command": "reactNative.appcenter.setTargetBinaryVersion",
				"title": "Set Code Push release target binary verison",
				"category": "React Native Code Push"
			},
			{
				"command": "reactNative.appcenter.showmenu",
				"title": "Show Menu",
				"category": "React Native Code Push"
			}
		],
		"debuggers": [
			{
				"type": "reactnative",
				"label": "React Native",
				"program": "./src/debugger/reactNativeDebugEntryPoint.js",
				"runtime": "node",
				"enableBreakpointsFor": {
					"languageIds": [
						"javascript",
						"typescript",
						"javascriptreact",
						"typescriptreact"
					]
				},
				"initialConfigurations": [
					{
						"name": "Debug Android",
						"program": "${workspaceRoot}/.vscode/launchReactNative.js",
						"type": "reactnative",
						"request": "launch",
						"platform": "android",
						"sourceMaps": true,
						"outDir": "${workspaceRoot}/.vscode/.react"
					},
					{
						"name": "Debug iOS",
						"program": "${workspaceRoot}/.vscode/launchReactNative.js",
						"type": "reactnative",
						"request": "launch",
						"platform": "ios",
						"sourceMaps": true,
						"outDir": "${workspaceRoot}/.vscode/.react"
					},
					{
						"name": "Attach to packager",
						"program": "${workspaceRoot}/.vscode/launchReactNative.js",
						"type": "reactnative",
						"request": "attach",
						"sourceMaps": true,
						"outDir": "${workspaceRoot}/.vscode/.react"
					},
					{
						"name": "Debug in Exponent",
						"program": "${workspaceRoot}/.vscode/launchReactNative.js",
						"type": "reactnative",
						"request": "launch",
						"platform": "exponent",
						"sourceMaps": true,
						"outDir": "${workspaceRoot}/.vscode/.react"
					}
				],
				"configurationSnippets": [
					{
						"label": "React Native: Debug Android",
						"description": "A new configuration for launching react-native app on android",
						"body": {
							"name": "Debug Android",
							"program": "^\"\\${workspaceRoot}/.vscode/launchReactNative.js\"",
							"type": "reactnative",
							"request": "launch",
							"platform": "android",
							"sourceMaps": true,
							"outDir": "^\"\\${workspaceRoot}/.vscode/.react\""
						}
					},
					{
						"label": "React Native: Debug iOS",
						"description": "A new configuration for launching react-native app on iOS",
						"body": {
							"name": "Debug iOS",
							"program": "^\"\\${workspaceRoot}/.vscode/launchReactNative.js\"",
							"type": "reactnative",
							"request": "launch",
							"platform": "ios",
							"sourceMaps": true,
							"outDir": "^\"\\${workspaceRoot}/.vscode/.react\""
						}
					},
					{
						"label": "React Native: Attach to packager",
						"description": "A new configuration for attaching to packager",
						"body": {
							"name": "Attach to packager",
							"program": "^\"\\${workspaceRoot}/.vscode/launchReactNative.js\"",
							"type": "reactnative",
							"request": "attach",
							"sourceMaps": true,
							"outDir": "^\"\\${workspaceRoot}/.vscode/.react\""
						}
					},
					{
						"label": "React Native: Debug in Exponent",
						"description": "A new configuration for launching exponent app",
						"body": {
							"name": "Debug in Exponent",
							"program": "^\"\\${workspaceRoot}/.vscode/launchReactNative.js\"",
							"type": "reactnative",
							"request": "launch",
							"platform": "exponent",
							"sourceMaps": true,
							"outDir": "^\"\\${workspaceRoot}/.vscode/.react\""
						}
					}
				],
				"configurationAttributes": {
					"attach": {
						"required": [
							"program"
						],
						"properties": {
							"program": {
								"type": "string",
								"description": "The path to launchReactNative.js in the vscode folder"
							},
							"sourceMaps": {
								"type": "boolean",
								"description": "Whether to use JavaScript source maps to map the generated bundled code back to its original sources",
								"default": false
							},
							"outDir": {
								"type": "string",
								"description": "The location of the generated JavaScript code (the bundle file). Normally this should be \"${workspaceRoot}/.vscode/.react\"",
								"default": null
							},
							"sourceMapPathOverrides": {
								"type": "object",
								"description": "A set of mappings for rewriting the locations of source files from what the sourcemap says, to their locations on disk. See README for details."
							},
							"trace": {
								"type": "string",
								"enum": [
									"verbose",
									"log",
									"warn",
									"error",
									"stop"
								],
								"default": "log",
								"description": "Setup logging level in debugger."
							},
							"address": {
								"type": "string",
								"description": "TCP/IP address of debug port. Default is 'localhost'.",
								"default": "localhost"
							},
							"port": {
								"type": "string",
								"description": "Debug port to attach to. Default is 8081.",
								"default": "8081"
							},
							"remoteRoot": {
								"type": "string",
								"description": "The source root of the remote host.",
								"default": null
							},
							"localRoot": {
								"type": "string",
								"description": "The local source root that corresponds to the 'remoteRoot'.",
								"default": "${workspaceRoot}"
							},
							"skipFiles": {
								"type": "array",
								"description": "An array of file or folder names, or glob patterns, to skip when debugging.",
								"items": {
									"type": "string"
								},
								"default": []
							}
						}
					},
					"launch": {
						"required": [
							"program",
							"platform"
						],
						"properties": {
							"platform": {
								"type": "string",
								"enum": [
									"ios",
									"android",
									"exponent",
									"windows"
								],
								"description": "The platform to target"
							},
							"program": {
								"type": "string",
								"description": "The path to launchReactNative.js in the vscode folder"
							},
							"target": {
								"anyOf": [
									{
										"type": "string",
										"enum": [
											"device",
											"simulator"
										]
									},
									{
										"type": "string"
									}
								],
								"default": "simulator",
								"description": "Device target to run on (either device or simulator)"
							},
							"sourceMaps": {
								"type": "boolean",
								"description": "Whether to use JavaScript source maps to map the generated bundled code back to its original sources",
								"default": false
							},
							"logCatArguments": {
								"type": "array",
								"description": "Arguments to be used for LogCat (The LogCat output will appear on an Output Channel). It can either be an array such as: [\":S\", \"ReactNative:V\", \"ReactNativeJS:V\"] or a string such as \":S ReactNative:V ReactNativeJS:V\"",
								"default": [
									"*:S",
									"ReactNative:V",
									"ReactNativeJS:V"
								]
							},
							"outDir": {
								"type": "string",
								"description": "The location of the generated JavaScript code (the bundle file). Normally this should be \"${workspaceRoot}/.vscode/.react\"",
								"default": null
							},
							"runArguments": {
								"type": "array",
								"description": "Run arguments to be passed to 'react-native run-<platform>' command(Override all other configuration params)"
							},
							"env": {
								"type": "object",
								"additionalProperties": {
									"type": "string"
								},
								"description": "Environment variables passed to the program.",
								"default": {}
							},
							"envFile": {
								"type": "string",
								"description": "Absolute path to a file containing environment variable definitions.",
								"default": "${workspaceFolder}/.env"
							},
							"variant": {
								"type": "string",
								"description": "A variant to be passed to react-native run-android, e.g. 'devDebug' to specify --variant=devDebug"
							},
							"scheme": {
								"type": "string",
								"description": "A scheme name to be passed to react-native run-ios, e.g. 'devDebug' to specify --scheme=devDebug"
							},
							"skipFiles": {
								"type": "array",
								"description": "An array of file or folder names, or glob patterns, to skip when debugging.",
								"items": {
									"type": "string"
								},
								"default": []
							},
							"trace": {
								"type": "string",
								"enum": [
									"verbose",
									"log",
									"warn",
									"error",
									"stop"
								],
								"default": "log",
								"description": "Setup logging level in debugger."
							}
						}
					}
				}
			}
		],
		"configuration": {
			"type": "object",
			"title": "React-Native configuration",
			"properties": {
				"react-native.ios.runArguments.simulator": {
					"description": "Run arguments to be passed to 'react-native run-ios' command",
					"type": "array",
					"default": [],
					"scope": "resource"
				},
				"react-native.ios.runArguments.device": {
					"description": "Run arguments to be passed to 'react-native run-ios' command",
					"type": "array",
					"default": [],
					"scope": "resource"
				},
				"react-native.ios.env.simulator": {
					"type": "object",
					"additionalProperties": {
						"type": "string"
					},
					"description": "Environment variables passed to the program.",
					"default": {},
					"scope": "resource"
				},
				"react-native.ios.env.device": {
					"type": "object",
					"additionalProperties": {
						"type": "string"
					},
					"description": "Environment variables passed to the program.",
					"default": {},
					"scope": "resource"
				},
				"react-native.ios.envFile.simulator": {
					"type": "string",
					"description": "Absolute path to a file containing environment variable definitions.",
					"scope": "resource"
				},
				"react-native.ios.envFile.device": {
					"type": "string",
					"description": "Absolute path to a file containing environment variable definitions.",
					"scope": "resource"
				},
				"react-native.android.runArguments.simulator": {
					"description": "Run arguments to be passed to 'react-native run-android' command",
					"type": "array",
					"default": [],
					"scope": "resource"
				},
				"react-native.android.runArguments.device": {
					"description": "Run arguments to be passed to 'react-native run-android' command",
					"type": "array",
					"default": [],
					"scope": "resource"
				},
				"react-native.android.env.simulator": {
					"type": "object",
					"additionalProperties": {
						"type": "string"
					},
					"description": "Environment variables passed to the program.",
					"default": {},
					"scope": "resource"
				},
				"react-native.android.env.device": {
					"type": "object",
					"additionalProperties": {
						"type": "string"
					},
					"description": "Environment variables passed to the program.",
					"default": {},
					"scope": "resource"
				},
				"react-native.android.envFile.simulator": {
					"type": "string",
					"description": "Absolute path to a file containing environment variable definitions.",
					"scope": "resource"
				},
				"react-native.android.envFile.device": {
					"type": "string",
					"description": "Absolute path to a file containing environment variable definitions.",
					"scope": "resource"
				},
				"react-native.packager.port": {
					"description": "React-native packager port",
					"type": "number",
					"default": 8081,
					"scope": "resource"
				},
				"react-native-tools.projectRoot": {
					"description": "Subfolder in which the react-native project is located",
					"type": "string",
					"scope": "resource",
					"default": ""
				},
				"react-native-tools.logLevel": {
					"description": "Logging level in extension",
					"type": "enum",
					"enum": [
						"Trace",
						"Debug",
						"Info",
						"Warning",
						"Error",
						"None"
					],
					"default": "Info",
					"scope": "resource"
				},
				"react-native-tools.appcenter.loginendpoint": {
					"description": "Endpoint to login to appcenter",
					"type": "string",
					"default": "https://appcenter.ms/cli-login",
					"scope": "resource"
				},
				"react-native-tools.appcenter.api.endpoint": {
					"description": "API Endpoint to appcenter",
					"type": "string",
					"default": "https://api.appcenter.ms",
					"scope": "resource"
				},
				"react-native-tools.appcenter.legacycodepushservice": {
					"description": "Legacy codepush service endpoint",
					"type": "string",
					"default": "https://codepush-management.azurewebsites.net/",
					"scope": "resource"
				},
				"react-native-tools.appcenter.legacycodepushserviceenabled": {
					"description": "Select if legacy service is used for CodePush release",
					"type": "boolean",
					"default": true,
					"scope": "resource"
				}
			}
		}
	},
	"scripts": {
		"start": "node node_modules/react-native/local-cli/cli.js start",
		"compile": "node ./node_modules/vscode/bin/compile -watch -p ./",
		"vscode:prepublish": "gulp",
		"test": "node ./node_modules/vscode/bin/test",
		"postinstall": "node ./node_modules/vscode/bin/install"
	},
	"dependencies": {
<<<<<<< HEAD
=======
		"app-center-node-client": "file:src/extension/appcenter/lib/app-center-node-client",
		"chalk": "^2.3.0",
		"crypto": "^1.0.1",
		"date-fns": "^1.29.0",
>>>>>>> c420d455
		"extract-opts": "2.2.0",
		"flatten-source-map": "0.0.2",
		"gradle-to-js": "^1.0.1",
		"jsonwebtoken": "^8.1.1",
		"jszip": "^3.1.5",
		"lodash": "^4.17.5",
		"mkdirp": "^0.5.1",
		"ms-rest": "^2.2.5",
		"node-noop": "^1.0.0",
		"noice-json-rpc": "^1.0.2",
		"open": "0.0.5",
		"opener": "^1.4.3",
		"options": "0.0.6",
		"plist": "^2.1.0",
		"properties": "^1.2.1",
		"q": "1.4.1",
		"qr-image": "^3.2.0",
		"qs": "^6.4.0",
		"request": "^2.83.0",
		"rimraf": "^2.6.2",
		"rx-lite": "^4.0.8",
		"semver": "^5.5.0",
		"source-map": "0.5.2",
		"source-map-resolve": "^0.5.0",
		"strip-json-comments": "2.0.1",
		"temp": "^0.8.3",
		"typechecker": "2.0.8",
		"ultron": "1.0.2",
		"vscode-chrome-debug-core": "^3.17.3",
		"vscode-debugadapter": "^1.23.0",
		"vscode-debugprotocol": "^1.23.0",
		"vscode-extension-telemetry": "0.0.5",
		"which": "^1.3.0",
		"ws": "^3.2.0",
		"xml2js": "^0.4.19",
		"yazl": "^2.4.3"
	},
	"devDependencies": {
		"@types/lodash": "^4.14.74",
		"@types/mocha": "^2.2.40",
		"@types/mock-fs": "^3.6.30",
		"@types/open": "^0.0.29",
		"@types/opener": "^1.4.0",
		"@types/qr-image": "^3.2.0",
		"@types/qs": "^6.5.0",
		"@types/request": "^2.47.0",
		"@types/rx-lite": "4.0.4",
		"@types/shelljs": "^0.7.0",
		"@types/source-map": "0.5.2",
		"@types/source-map-support": "^0.2.28",
		"@types/websocket": "0.0.33",
		"@types/ws": "^0.0.39",
		"del": "^2.2.0",
		"gulp": "^3.9.1",
		"gulp-istanbul": "^1.1.2",
		"gulp-mocha": "^3.0.1",
		"gulp-preprocess": "^2.0.0",
		"gulp-sourcemaps": "^1.6.0",
		"gulp-tslint": "^8.1.2",
		"gulp-util": "^3.0.7",
		"isparta": "^4.0.0",
		"minimist": "^1.2.0",
		"mocha-teamcity-reporter": "^1.0.0",
		"mock-fs": "^4.4.1",
		"remap-istanbul": "^0.9.5",
		"run-sequence": "^1.2.2",
		"should": "^8.3.0",
		"sinon": "^1.17.3",
		"source-map-support": "^0.4.0",
		"through2": "^2.0.1",
		"typescript": "2.4.2",
		"vsce": "^1.3.0",
		"vscode": "^1.1.6",
		"@types/chalk": "^2.2.0",
		"@types/date-fns": "^2.6.0",
		"@types/jsonwebtoken": "^7.2.5",
		"@types/jszip": "^3.1.3",
		"@types/mkdirp": "^0.5.2",
		"@types/rimraf": "^2.0.2",
		"@types/semver": "^5.5.0",
		"@types/temp": "^0.8.31",
		"@types/which": "^1.3.1",
		"@types/xml2js": "^0.4.2",
		"gulp-install": "^1.1.0",
		"gulp-sequence": "1.0.0",
		"gulp-typescript": "^3.1.5",
		"jest": "^22.1.4",
		"jest-cli": "^22.1.4",
		"rmdir": "^1.2.0",
		"testdouble": "^3.3.3",
		"ts-jest": "^22.0.3",
		"ts-node": "^4.1.0",
		"tslint": "^5.6.0",
		"tslint-microsoft-contrib": "^5.0.2"
	},
	"extensionDependencies": [
		"ms-vscode.node-debug2"
	]
}<|MERGE_RESOLUTION|>--- conflicted
+++ resolved
@@ -572,13 +572,9 @@
 		"postinstall": "node ./node_modules/vscode/bin/install"
 	},
 	"dependencies": {
-<<<<<<< HEAD
-=======
-		"app-center-node-client": "file:src/extension/appcenter/lib/app-center-node-client",
-		"chalk": "^2.3.0",
-		"crypto": "^1.0.1",
-		"date-fns": "^1.29.0",
->>>>>>> c420d455
+        "chalk": "^2.3.0",
+        "crypto": "^1.0.1",
+        "date-fns": "^1.29.0",
 		"extract-opts": "2.2.0",
 		"flatten-source-map": "0.0.2",
 		"gradle-to-js": "^1.0.1",
